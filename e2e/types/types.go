--- conflicted
+++ resolved
@@ -27,37 +27,12 @@
 	}
 }
 
-<<<<<<< HEAD
-func NewBTCLightClientInitMsg(admin string, network string, k int, w int, initialHeader *btclctypes.BTCHeaderInfo) []byte {
-	btcHeader := initialHeader.Header.ToBlockHeader()
-	// Convert Uint to 32-byte big-endian representation for Uint256
-	workBigInt := initialHeader.Work.BigInt()
-	workBytes := make([]byte, 32)
-	workBigInt.FillBytes(workBytes)
-
-=======
-func NewBTCLightClientInitMsg(network string, k int, w int) []byte {
->>>>>>> 1eb5086b
+func NewBTCLightClientInitMsg(admin string, network string, k int, w int) []byte {
 	data := map[string]interface{}{
+		"admin":                           admin,
 		"network":                         network,
 		"btc_confirmation_depth":          k,
 		"checkpoint_finalization_timeout": w,
-<<<<<<< HEAD
-		"admin":                           admin,
-		"base_header": map[string]interface{}{
-			"header": map[string]interface{}{
-				"version":        btcHeader.Version,
-				"prev_blockhash": btcHeader.PrevBlock.String(),
-				"merkle_root":    btcHeader.MerkleRoot.String(),
-				"time":           btcHeader.Timestamp.Unix(),
-				"bits":           btcHeader.Bits,
-				"nonce":          btcHeader.Nonce,
-			},
-			"total_work": workBytes,
-			"height":     initialHeader.Height,
-		},
-=======
->>>>>>> 1eb5086b
 	}
 
 	jsonBytes, err := json.Marshal(data)
