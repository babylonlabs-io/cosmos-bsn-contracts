--- conflicted
+++ resolved
@@ -71,16 +71,13 @@
 	// consumer client
 	consumerCli := types.NewConsumerClient(s.T(), s.ConsumerChain)
 	// setup contracts on consumer (now just fetches addresses)
-<<<<<<< HEAD
 	consumerContracts, err := consumerCli.BootstrapContracts(
 		types.BABYLON_CONTRACT_PATH,
 		types.BTC_LIGHT_CLIENT_CONTRACT_PATH,
 		types.BTC_STAKING_CONTRACT_PATH,
 		types.BTC_FINALITY_CONTRACT_PATH,
+		true, // pin codes
 	)
-=======
-	consumerContracts, err := consumerCli.BootstrapContracts(true)
->>>>>>> 39d25a46
 	s.NoError(err)
 	// provider client
 	providerCli := types.NewProviderClient(s.T(), s.ProviderChain)
