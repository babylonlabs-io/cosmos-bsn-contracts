--- conflicted
+++ resolved
@@ -2,13 +2,8 @@
 use crate::error::ContractError;
 use crate::state::config::{ADMIN, CONFIG, PARAMS};
 use crate::state::finality::{
-<<<<<<< HEAD
     ensure_fp_has_power, get_power_table_at_height, BLOCKS, EVIDENCES, FP_BLOCK_SIGNER,
-    FP_POWER_TABLE, FP_START_HEIGHT, JAIL, NEXT_HEIGHT, SIGNATURES,
-=======
-    BLOCKS, EVIDENCES, FP_BLOCK_SIGNER, FP_SET, FP_START_HEIGHT, JAIL, NEXT_HEIGHT, REWARDS,
-    SIGNATURES, TOTAL_PENDING_REWARDS,
->>>>>>> adc2b9b8
+    FP_POWER_TABLE, FP_START_HEIGHT, JAIL, NEXT_HEIGHT, REWARDS, SIGNATURES, TOTAL_PENDING_REWARDS,
 };
 use crate::state::public_randomness::{
     get_last_finalized_height, get_last_pub_rand_commit,
@@ -823,14 +818,16 @@
 /// Distributes rewards to finality providers who are in the active set at `height`.
 pub fn distribute_rewards_fps(deps: &mut DepsMut, env: &Env) -> Result<(), ContractError> {
     // Try to use the finality provider set at the previous height
-    let active_fps = FP_SET.may_load(deps.storage, env.block.height - 1)?;
+    let active_fps = get_power_table_at_height(deps.storage, env.block.height - 1)?;
     // Short-circuit if there are no active finality providers
-    let active_fps = match active_fps {
-        Some(active_fps) => active_fps,
-        None => return Ok(()),
-    };
+    if active_fps.is_empty() {
+        return Ok(());
+    }
     // Get the voting power of the active FPS
-    let total_voting_power = active_fps.iter().map(|fp| fp.power as u128).sum::<u128>();
+    let total_voting_power = active_fps
+        .iter()
+        .map(|(_, power)| *power as u128)
+        .sum::<u128>();
     // Short-circuit if the total voting power is zero
     if total_voting_power == 0 {
         return Ok(());
@@ -850,11 +847,11 @@
     }
     // Compute the rewards for each active FP
     let mut accumulated_rewards = Uint128::zero();
-    for fp in active_fps {
-        let reward = (rewards_amount.u128() * fp.power as u128) / total_voting_power;
+    for (fp_btc_pk_hex, power) in active_fps {
+        let reward = (rewards_amount.u128() * power as u128) / total_voting_power;
         let reward = Uint128::from(reward);
         // Update the rewards for this FP
-        REWARDS.update(deps.storage, &fp.btc_pk_hex, |r| {
+        REWARDS.update(deps.storage, &fp_btc_pk_hex, |r| {
             Ok::<Uint128, ContractError>(r.unwrap_or_default() + reward)
         })?;
         // Compute the total rewards
