--- conflicted
+++ resolved
@@ -15,12 +15,7 @@
 use babylon_apis::btc_staking_api::FinalityProvider;
 use babylon_apis::finality_api::{Evidence, IndexedBlock, PubRandCommit};
 use babylon_apis::to_canonical_addr;
-<<<<<<< HEAD
-=======
-use babylon_contract::msg::contract::{ExecuteMsg::RewardsDistribution, RewardInfo};
-use babylon_contract::ExecuteMsg;
-use babylon_merkle::Proof;
->>>>>>> 7156b2c6
+use babylon_contract::msg::contract::{ExecuteMsg, RewardInfo};
 use btc_staking::msg::{FinalityProviderInfo, FinalityProvidersByTotalActiveSatsResponse};
 use cosmwasm_std::Order::Ascending;
 use cosmwasm_std::{
@@ -691,13 +686,6 @@
         ACCUMULATED_VOTING_WEIGHTS.clear(deps.storage);
         return Ok(None);
     }
-<<<<<<< HEAD
-    // Update the total rewards
-    TOTAL_PENDING_REWARDS.update(deps.storage, |r| {
-        Ok::<Uint128, ContractError>(r + accumulated_rewards)
-    })?;
-    Ok(())
-=======
 
     // Calculate rewards proportionally and build reward info directly
     let mut fp_rewards = Vec::new();
@@ -725,7 +713,7 @@
         return Ok(None);
     }
 
-    let msg = RewardsDistribution {
+    let msg = ExecuteMsg::RewardsDistribution {
         fp_distribution: fp_rewards,
     };
     let wasm_msg = WasmMsg::Execute {
@@ -735,126 +723,4 @@
     };
 
     Ok(Some(wasm_msg))
-}
-
-#[cfg(test)]
-mod tests {
-    use super::*;
-    use rand::rngs::StdRng;
-    use rand::{Rng, SeedableRng};
-
-    // Helper function to generate random bytes
-    fn gen_random_bytes(rng: &mut StdRng, len: usize) -> Vec<u8> {
-        (0..len).map(|_| rng.gen()).collect()
-    }
-
-    // https://github.com/babylonlabs-io/babylon/blob/49972e2d3e35caf0a685c37e1f745c47b75bfc69/x/finality/types/msg_test.go#L167
-    #[test]
-    fn test_msg_add_finality_sig_validate_basic() {
-        let mut rng = StdRng::seed_from_u64(1);
-
-        struct TestCase {
-            name: &'static str,
-            msg_modifier: fn(&mut MsgAddFinalitySig),
-            expected: Result<(), FinalitySigError>,
-        }
-
-        let test_cases = vec![
-            TestCase {
-                name: "valid message",
-                // No modification needed for valid message
-                msg_modifier: |_| {},
-                expected: Ok(()),
-            },
-            TestCase {
-                name: "empty FP BTC PubKey",
-                msg_modifier: |msg| msg.fp_btc_pk_hex.clear(),
-                expected: Err(FinalitySigError::EmptyFpBtcPk),
-            },
-            TestCase {
-                name: "invalid FP BTC PubKey length",
-                msg_modifier: |msg| {
-                    msg.fp_btc_pk_hex = hex::encode(vec![0u8; 16]); // Too short
-                },
-                expected: Err(FinalitySigError::InvalidFpBtcPkLength {
-                    actual: 16,
-                    expected: 32,
-                }),
-            },
-            TestCase {
-                name: "empty Public Randomness",
-                msg_modifier: |msg| msg.pub_rand.clear(),
-                expected: Err(FinalitySigError::InvalidPubRandLength {
-                    actual: 0,
-                    expected: 32,
-                }),
-            },
-            TestCase {
-                name: "invalid Public Randomness length",
-                msg_modifier: |msg| {
-                    msg.pub_rand = vec![0u8; 16]; // Too short
-                },
-                expected: Err(FinalitySigError::InvalidPubRandLength {
-                    actual: 16,
-                    expected: 32,
-                }),
-            },
-            TestCase {
-                name: "empty finality signature",
-                msg_modifier: |msg| msg.signature.clear(),
-                expected: Err(FinalitySigError::InvalidFinalitySigLength {
-                    actual: 0,
-                    expected: 32,
-                }),
-            },
-            TestCase {
-                name: "invalid finality signature length",
-                msg_modifier: |msg| {
-                    msg.signature = vec![0u8; 16]; // Too short
-                },
-                expected: Err(FinalitySigError::InvalidFinalitySigLength {
-                    actual: 16,
-                    expected: 32,
-                }),
-            },
-            TestCase {
-                name: "invalid block app hash length",
-                msg_modifier: |msg| {
-                    msg.block_app_hash = vec![0u8; 16]; // Too short
-                },
-                expected: Err(FinalitySigError::InvalidBlockAppHashLength {
-                    actual: 16,
-                    expected: 32,
-                }),
-            },
-        ];
-
-        for TestCase {
-            name,
-            msg_modifier,
-            expected,
-        } in test_cases
-        {
-            // Create a valid message
-            let mut msg = MsgAddFinalitySig {
-                fp_btc_pk_hex: hex::encode(gen_random_bytes(&mut rng, BIP340_PUB_KEY_LEN)),
-                height: rng.gen_range(1..1000),
-                pub_rand: gen_random_bytes(&mut rng, SCHNORR_PUB_RAND_LEN),
-                proof: Proof {
-                    total: 0,
-                    index: 0,
-                    leaf_hash: Default::default(),
-                    aunts: Default::default(),
-                },
-                block_app_hash: gen_random_bytes(&mut rng, TMHASH_SIZE),
-                signature: gen_random_bytes(&mut rng, SCHNORR_EOTS_SIG_LEN),
-            };
-
-            // Apply the test case modifier
-            msg_modifier(&mut msg);
-
-            assert_eq!(msg.validate_basic(), expected, "Test case failed: {}", name);
-        }
-    }
->>>>>>> 7156b2c6
 }