use crate::contract::encode_smart_query;
use crate::error::ContractError;
use crate::state::config::{ADMIN, CONFIG};
use crate::state::finality::{
<<<<<<< HEAD
    collect_accumulated_voting_weights, get_fp_power, get_last_signed_height,
    get_power_table_at_height, ACCUMULATED_VOTING_WEIGHTS, BLOCKS, EVIDENCES, FP_BLOCK_SIGNER,
    FP_POWER_TABLE, FP_START_HEIGHT, JAIL, NEXT_HEIGHT, SIGNATURES,
=======
    ensure_fp_has_power, get_last_signed_height, get_power_table_at_height, set_voting_power_table,
    BLOCKS, EVIDENCES, FP_BLOCK_SIGNER, FP_START_HEIGHT, JAIL, NEXT_HEIGHT, REWARDS, SIGNATURES,
    TOTAL_PENDING_REWARDS,
>>>>>>> 8a03698b
};
use crate::state::public_randomness::{
    get_last_finalized_height, get_last_pub_rand_commit,
    get_timestamped_pub_rand_commit_for_height, has_timestamped_pub_rand_commit_for_height,
    PUB_RAND_COMMITS, PUB_RAND_VALUES,
};
use babylon_apis::btc_staking_api::FinalityProvider;
use babylon_apis::finality_api::{Evidence, IndexedBlock, PubRandCommit};
use babylon_apis::to_canonical_addr;
use babylon_contract::msg::contract::{ExecuteMsg::RewardsDistribution, RewardInfo};
use babylon_contract::ExecuteMsg;
use babylon_merkle::Proof;
use btc_staking::msg::{FinalityProviderInfo, FinalityProvidersByTotalActiveSatsResponse};
use cosmwasm_std::Order::Ascending;
use cosmwasm_std::{
    coins, to_json_binary, Addr, DepsMut, Env, Event, MessageInfo, QuerierWrapper, Response,
    StdResult, Storage, Uint128, WasmMsg,
};
use k256::schnorr::{signature::Verifier, Signature, VerifyingKey};
use k256::sha2::{Digest, Sha256};
use std::cmp::max;
use std::collections::{HashMap, HashSet};

// The maximum number of blocks into the future
// that a public randomness commitment start height can target. This limit prevents abuse by capping
// the size of the commitments index, protecting against potential memory exhaustion
// or performance degradation caused by excessive future commitments.
const MAX_PUB_RAND_COMMIT_OFFSET: u64 = 160_000;

const COMMITMENT_LENGTH_BYTES: usize = 32;

// BIP340 public key length
const BIP340_PUB_KEY_LEN: usize = 32;
// Schnorr public randomness length
const SCHNORR_PUB_RAND_LEN: usize = 32;
// Schnorr EOTS signature length
const SCHNORR_EOTS_SIG_LEN: usize = 32;
// Tendermint hash size (SHA256)
const TMHASH_SIZE: usize = 32;

const QUERY_LIMIT: Option<u32> = Some(30);

pub const JAIL_FOREVER: u64 = 0;

#[derive(thiserror::Error, Debug, PartialEq)]
pub enum PubRandCommitError {
    #[error("Empty FP BTC PubKey")]
    EmptyFpBtcPubKey,
    #[error("Commitment must be {COMMITMENT_LENGTH_BYTES} bytes, got {0}")]
    BadCommitmentLength(usize),
    #[error("public rand commit start block height: {0} is equal or higher than start_height + num_pub_rand ({1})")]
    OverflowInBlockHeight(u64, u64),
    #[error("Empty signature")]
    EmptySignature,
    #[error("Ecdsa error: {0}")]
    Ecdsa(String),
    #[error(transparent)]
    Hex(#[from] hex::FromHexError),
}

impl From<k256::ecdsa::Error> for PubRandCommitError {
    fn from(e: k256::ecdsa::Error) -> Self {
        Self::Ecdsa(e.to_string())
    }
}

// https://github.com/babylonlabs-io/babylon/blob/49972e2d3e35caf0a685c37e1f745c47b75bfc69/x/finality/types/tx.pb.go#L36
pub struct MsgCommitPubRand {
    pub fp_btc_pk_hex: String,
    pub start_height: u64,
    pub num_pub_rand: u64,
    pub commitment: Vec<u8>,
    pub sig: Vec<u8>,
}

impl MsgCommitPubRand {
    // https://github.com/babylonlabs-io/babylon/blob/49972e2d3e35caf0a685c37e1f745c47b75bfc69/x/finality/types/msg.go#L161
    fn validate_basic(&self) -> Result<(), PubRandCommitError> {
        if self.fp_btc_pk_hex.is_empty() {
            return Err(PubRandCommitError::EmptyFpBtcPubKey);
        }

        // Checks if the commitment is exactly 32 bytes
        if self.commitment.len() != COMMITMENT_LENGTH_BYTES {
            return Err(PubRandCommitError::BadCommitmentLength(
                self.commitment.len(),
            ));
        }

        // To avoid public randomness reset,
        // check for overflow when doing (StartHeight + NumPubRand)
        if self.start_height >= (self.start_height + self.num_pub_rand) {
            return Err(PubRandCommitError::OverflowInBlockHeight(
                self.start_height,
                self.start_height + self.num_pub_rand,
            ));
        }

        if self.sig.is_empty() {
            return Err(PubRandCommitError::EmptySignature);
        }

        Ok(())
    }

    fn verify_sig(&self, signing_context: String) -> Result<(), PubRandCommitError> {
        let Self {
            fp_btc_pk_hex,
            start_height,
            num_pub_rand,
            commitment,
            sig: signature,
        } = self;

        // get BTC public key for verification
        let btc_pk_raw = hex::decode(fp_btc_pk_hex)?;
        let btc_pk = VerifyingKey::from_bytes(&btc_pk_raw)?;

        let schnorr_sig = Signature::try_from(signature.as_slice())?;

        // get signed message
        let mut msg: Vec<u8> = vec![];
        msg.extend(signing_context.into_bytes());
        msg.extend(start_height.to_be_bytes());
        msg.extend(num_pub_rand.to_be_bytes());
        msg.extend_from_slice(commitment);

        // Verify the signature
        btc_pk.verify(&msg, &schnorr_sig)?;

        Ok(())
    }
}

pub fn handle_public_randomness_commit(
    deps: DepsMut,
    env: &Env,
    pub_rand_commit: MsgCommitPubRand,
) -> Result<Response, ContractError> {
    pub_rand_commit.validate_basic()?;

    let cfg = CONFIG.load(deps.storage)?;

    // Check the commit start height is not too far into the future
    if pub_rand_commit.start_height >= env.block.height + MAX_PUB_RAND_COMMIT_OFFSET {
        return Err(ContractError::FuturePubRandStartHeight {
            start_height: pub_rand_commit.start_height,
            current_height: env.block.height,
            max_offset: MAX_PUB_RAND_COMMIT_OFFSET,
        });
    }

    // Ensure the request contains enough amounts of public randomness
    let min_pub_rand = cfg.min_pub_rand;
    if pub_rand_commit.num_pub_rand < min_pub_rand {
        return Err(ContractError::TooFewPubRand(
            min_pub_rand,
            pub_rand_commit.num_pub_rand,
        ));
    }
    // TODO: ensure log_2(num_pub_rand) is an integer?

    // Ensure the finality provider is registered
    // TODO: Use a raw query for performance and cost (#41)
    let _fp: FinalityProvider = deps
        .querier
        .query_wasm_smart(
            cfg.staking,
            &btc_staking::msg::QueryMsg::FinalityProvider {
                btc_pk_hex: pub_rand_commit.fp_btc_pk_hex.clone(),
            },
        )
        .map_err(|_| {
            ContractError::FinalityProviderNotFound(pub_rand_commit.fp_btc_pk_hex.clone())
        })?;

    let signing_context = babylon_apis::signing_context::fp_rand_commit_context_v0(
        &env.block.chain_id,
        env.contract.address.as_str(),
    );

    // Verify signature over the list
    pub_rand_commit.verify_sig(signing_context)?;

    // Get last public randomness commitment
    // TODO: allow committing public randomness earlier than existing ones?
    let last_pr_commit = get_last_pub_rand_commit(deps.storage, &pub_rand_commit.fp_btc_pk_hex)
        .ok() // Turn error into None
        .flatten();

    // Check for overlapping heights if there is a last commit
    if let Some(last_pr_commit) = last_pr_commit {
        if pub_rand_commit.start_height <= last_pr_commit.end_height() {
            return Err(ContractError::InvalidPubRandHeight(
                pub_rand_commit.start_height,
                last_pr_commit.end_height(),
            ));
        }
    }

    // All good, store the given public randomness commitment
    let MsgCommitPubRand {
        fp_btc_pk_hex,
        start_height,
        num_pub_rand,
        commitment,
        ..
    } = pub_rand_commit;

    let pr_commit = PubRandCommit {
        start_height,
        num_pub_rand,
        height: env.block.height,
        commitment,
    };

    PUB_RAND_COMMITS.save(deps.storage, (&fp_btc_pk_hex, start_height), &pr_commit)?;

    // TODO: Add events (#124)
    Ok(Response::new())
}

/// Returns the message for an EOTS signature
/// The EOTS signature on a block will be (context || blockHeight || blockHash)
fn msg_to_sign_for_vote(context: &str, block_height: u64, block_hash: &[u8]) -> Vec<u8> {
    let mut msg = Vec::new();
    msg.extend_from_slice(context.as_bytes());
    msg.extend_from_slice(&block_height.to_be_bytes());
    msg.extend_from_slice(block_hash);
    msg
}

/// Finality signature error types.
#[derive(thiserror::Error, Debug, PartialEq)]
pub enum FinalitySigError {
    #[error("empty Finality Provider BTC PubKey")]
    EmptyFpBtcPk,
    #[error("invalid finality provider BTC public key length: got {actual}, want {expected}")]
    InvalidFpBtcPkLength { actual: usize, expected: usize },
    #[error("invalid public randomness length: got {actual}, want {expected}")]
    InvalidPubRandLength { actual: usize, expected: usize },
    #[error("empty inclusion proof")]
    EmptyProof,
    #[error("invalid finality signature length: got {actual}, want {expected}")]
    InvalidFinalitySigLength { actual: usize, expected: usize },
    #[error("invalid block app hash length: got {actual}, want {expected}")]
    InvalidBlockAppHashLength { actual: usize, expected: usize },
    #[error("duplicated finality vote")]
    DuplicatedFinalitySig,
    #[error(transparent)]
    Hex(#[from] hex::FromHexError),
}

// https://github.com/babylonlabs-io/babylon/blob/49972e2d3e35caf0a685c37e1f745c47b75bfc69/x/finality/types/tx.pb.go#L154
pub struct MsgAddFinalitySig {
    pub fp_btc_pk_hex: String,
    pub height: u64,
    pub pub_rand: Vec<u8>,
    pub proof: Proof,
    pub block_app_hash: Vec<u8>,
    pub signature: Vec<u8>,
}

impl MsgAddFinalitySig {
    // https://github.com/babylonlabs-io/babylon/blob/49972e2d3e35caf0a685c37e1f745c47b75bfc69/x/finality/types/msg.go#L40
    fn validate_basic(&self) -> Result<(), FinalitySigError> {
        // Validate FP BTC PubKey
        if self.fp_btc_pk_hex.is_empty() {
            return Err(FinalitySigError::EmptyFpBtcPk);
        }

        // Validate FP BTC PubKey length
        let fp_btc_pk = hex::decode(&self.fp_btc_pk_hex)?;
        if fp_btc_pk.len() != BIP340_PUB_KEY_LEN {
            return Err(FinalitySigError::InvalidFpBtcPkLength {
                actual: fp_btc_pk.len(),
                expected: BIP340_PUB_KEY_LEN,
            });
        }

        // Validate Public Randomness length
        if self.pub_rand.len() != SCHNORR_PUB_RAND_LEN {
            return Err(FinalitySigError::InvalidPubRandLength {
                actual: self.pub_rand.len(),
                expected: SCHNORR_PUB_RAND_LEN,
            });
        }

        // `self.proof` is not an Option, thus it must not be empty.

        // Validate finality signature length
        if self.signature.len() != SCHNORR_EOTS_SIG_LEN {
            return Err(FinalitySigError::InvalidFinalitySigLength {
                actual: self.signature.len(),
                expected: SCHNORR_EOTS_SIG_LEN,
            });
        }

        // Validate block app hash length
        if self.block_app_hash.len() != TMHASH_SIZE {
            return Err(FinalitySigError::InvalidBlockAppHashLength {
                actual: self.block_app_hash.len(),
                expected: TMHASH_SIZE,
            });
        }

        Ok(())
    }

    /// Verifies the finality signature message w.r.t. the public randomness commitment:
    /// - Public randomness inclusion proof.
    fn verify_finality_signature(
        &self,
        pr_commit: &PubRandCommit,
        signing_context: &str,
    ) -> Result<(), ContractError> {
        let proof_height = pr_commit.start_height + self.proof.index;
        if self.height != proof_height {
            return Err(ContractError::InvalidFinalitySigHeight(
                proof_height,
                self.height,
            ));
        }
        // Verify the total amount of randomness is the same as in the commitment
        if self.proof.total != pr_commit.num_pub_rand {
            return Err(ContractError::InvalidFinalitySigAmount(
                self.proof.total,
                pr_commit.num_pub_rand,
            ));
        }
        // Verify the proof of inclusion for this public randomness
        self.proof.validate_basic()?;
        self.proof.verify(&pr_commit.commitment, &self.pub_rand)?;

        // Public randomness is good, verify finality signature
        let pubkey = eots::PublicKey::from_hex(&self.fp_btc_pk_hex)?;

        // The EOTS signature on a block will be (signing_context || block_height || block_app_hash)
        let msg = msg_to_sign_for_vote(signing_context, self.height, &self.block_app_hash);

        let msg_hash = Sha256::digest(msg);

        if !pubkey.verify_hash(&self.pub_rand, msg_hash.into(), &self.signature)? {
            return Err(ContractError::FailedToVerifyEots);
        }

        Ok(())
    }
}

pub fn handle_finality_signature(
    mut deps: DepsMut,
    env: Env,
    add_finality_sig: MsgAddFinalitySig,
) -> Result<Response, ContractError> {
    add_finality_sig.validate_basic()?;

    // Ensure the finality provider exists
    let staking_addr = CONFIG.load(deps.storage)?.staking;
    let fp: FinalityProvider = deps.querier.query_wasm_smart(
        staking_addr.clone(),
        &btc_staking::msg::QueryMsg::FinalityProvider {
            btc_pk_hex: add_finality_sig.fp_btc_pk_hex.clone(),
        },
    )?;

    // Ensure the finality provider is not slashed at this time point
    // NOTE: It's possible that the finality provider equivocates for height h, and the signature is
    // processed at height h' > h. In this case:
    // - We should reject any new signature from this finality provider, since it's known to be adversarial.
    // - We should set its voting power since height h'+1 to be zero, for the same reason.
    // - We should NOT set its voting power between [h, h'] to be zero, since
    //   - Babylon BTC staking ensures safety upon 2f+1 votes, *even if* f of them are adversarial.
    //     This is because as long as a block gets 2f+1 votes, any other block with 2f+1 votes has a
    //     f+1 quorum intersection with this block, contradicting the assumption and leading to
    //     the safety proof.
    //     This ensures slashable safety together with EOTS, thus does not undermine Babylon's security guarantee.
    //   - Due to this reason, when tallying a block, Babylon finalises this block upon 2f+1 votes. If we
    //     modify voting power table in the history, some finality decisions might be contradicting to the
    //     signature set and voting power table.
    //   - To fix the above issue, Babylon has to allow finalised and not-finalised blocks. However,
    //     this means Babylon will lose safety under an adaptive adversary corrupting even 1
    //     finality provider. It can simply corrupt a new finality provider and equivocate a
    //     historical block over and over again, making a previous block not finalisable forever
    if fp.is_slashed() {
        return Err(ContractError::FinalityProviderAlreadySlashed(
            add_finality_sig.fp_btc_pk_hex,
        ));
    }

    let fp_btc_pk_hex = &add_finality_sig.fp_btc_pk_hex;
    let height = add_finality_sig.height;

    // Get the finality provider's voting power at this height (also ensures they have power)
    let voting_power = get_fp_power(deps.storage, height, fp_btc_pk_hex)?;
    if voting_power == 0 {
        return Err(ContractError::NoVotingPower(
            fp_btc_pk_hex.to_string(),
            height,
        ));
    }

    // Ensure the height is proper
    if env.block.height < height {
        return Err(ContractError::HeightTooHigh);
    }

    // Ensure the finality provider has not cast the same vote yet
    let existing_sig = SIGNATURES.may_load(deps.storage, (height, fp_btc_pk_hex))?;
    match existing_sig {
        Some(existing_sig) if existing_sig == add_finality_sig.signature => {
            deps.api.debug(&format!("CONTRACT: handle_finality_signature: Received duplicated finality vote. Height: {height}, Finality Provider: {fp_btc_pk_hex}"));
            // Exactly the same vote already exists, return success to the provider
            // While there is no tx refunding in the contract, an error is still returned for consistency.
            // https://github.com/babylonlabs-io/babylon/blob/80d89b10add5d914f2a7353b725b803b17fb7cc5/x/finality/keeper/msg_server.go#L131
            return Err(FinalitySigError::DuplicatedFinalitySig.into());
        }
        _ => {}
    }

    // Find the timestamped public randomness commitment for this height from this finality provider
    let pr_commit =
        get_timestamped_pub_rand_commit_for_height(&deps.as_ref(), fp_btc_pk_hex, height)?;

    let signing_context = babylon_apis::signing_context::fp_fin_vote_context_v0(
        &env.block.chain_id,
        env.contract.address.as_str(),
    );

    add_finality_sig.verify_finality_signature(&pr_commit, &signing_context)?;

    let MsgAddFinalitySig {
        fp_btc_pk_hex,
        height,
        pub_rand,
        proof: _,
        block_app_hash,
        signature,
    } = add_finality_sig;

    // The public randomness value is good, save it.
    PUB_RAND_VALUES.save(deps.storage, (&fp_btc_pk_hex, height), &pub_rand)?;

    // Verify whether the voted block is a fork or not
    let indexed_block = BLOCKS
        .load(deps.storage, height)
        .map_err(|err| ContractError::BlockNotFound(height, err.to_string()))?;

    let mut res = Response::new();
    if indexed_block.app_hash != block_app_hash {
        // The finality provider votes for a fork!
        // following https://github.com/babylonlabs-io/babylon/blob/4aa85a8d9bf85771d448cd3026e99962fe0dab8e/x/finality/keeper/msg_server.go#L150-L192

        // Construct evidence
        let mut evidence = Evidence {
            fp_btc_pk: hex::decode(&fp_btc_pk_hex)?,
            block_height: height,
            pub_rand,
            canonical_app_hash: indexed_block.app_hash,
            canonical_finality_sig: vec![],
            fork_app_hash: block_app_hash,
            fork_finality_sig: signature,
            signing_context,
        };

        // If this finality provider has also signed the canonical block, slash it
        let canonical_sig = SIGNATURES.may_load(deps.storage, (height, &fp_btc_pk_hex))?;
        if let Some(canonical_sig) = canonical_sig {
            // Set canonical sig
            evidence.canonical_finality_sig = canonical_sig;
            // Slash this finality provider, including setting its voting power to zero, extracting
            // its BTC SK, and emitting an event
            let (msg, ev) = slash_finality_provider(&mut deps, &fp_btc_pk_hex, &evidence)?;
            res = res.add_message(msg);
            res = res.add_event(ev);
        }

        // Save evidence
        EVIDENCES.save(deps.storage, (&fp_btc_pk_hex, height), &evidence)?;

        // NOTE: We should NOT return error here, otherwise the state change triggered in this tx
        // (including the evidence) will be rolled back
        return Ok(res);
    }

    // This signature is good, save the vote to the store
    SIGNATURES.save(deps.storage, (height, &fp_btc_pk_hex), &signature)?;

    // Store the block height this finality provider has signed
    FP_BLOCK_SIGNER.save(deps.storage, &fp_btc_pk_hex, &height)?;

    // If this finality provider has signed the canonical block before, slash it via extracting its
    // secret key, and emit an event
    // following https://github.com/babylonlabs-io/babylon/blob/4aa85a8d9bf85771d448cd3026e99962fe0dab8e/x/finality/keeper/msg_server.go#L204-L236
    if let Some(mut evidence) = EVIDENCES.may_load(deps.storage, (&fp_btc_pk_hex, height))? {
        // The finality provider has voted for a fork before!
        // This evidence is at the same height as this signature, slash this finality provider

        // Set canonical sig to this evidence
        evidence.canonical_finality_sig = signature.to_vec();
        EVIDENCES.save(deps.storage, (&fp_btc_pk_hex, height), &evidence)?;

        // Slash this finality provider, including setting its voting power to zero, extracting its
        // BTC SK, and emitting an event
        let (msg, ev) = slash_finality_provider(&mut deps, &fp_btc_pk_hex, &evidence)?;
        res = res.add_message(msg);
        res = res.add_event(ev);
        return Ok(res);
    }

    // Accumulate voting weight for this FP for reward distribution
    ACCUMULATED_VOTING_WEIGHTS.update(deps.storage, &fp_btc_pk_hex, |existing| {
        Ok::<u128, ContractError>(existing.unwrap_or(0) + (voting_power as u128))
    })?;

    Ok(res)
}

pub fn handle_unjail(
    deps: DepsMut,
    env: &Env,
    info: &MessageInfo,
    fp_btc_pk_hex: &str,
) -> Result<Response, ContractError> {
    // Admin can unjail almost anyone
    let is_admin = ADMIN.is_admin(deps.as_ref(), &info.sender)?;

    // Others can unjail only themselves
    // First, ensure the finality provider is jailed
    let jail_until = JAIL.load(deps.storage, fp_btc_pk_hex)?;

    // Ensure the jail is not forever
    if jail_until == JAIL_FOREVER {
        return Err(ContractError::JailedForever {});
    }

    // Ensure the jail period has passed (except for admin)
    if !is_admin && env.block.time.seconds() < jail_until {
        return Err(ContractError::JailPeriodNotPassed(
            fp_btc_pk_hex.to_string(),
        ));
    }

    // Get the finality provider info to check if the sender is the finality provider's
    // operator address in the BSN
    let staking_addr = CONFIG.load(deps.storage)?.staking;
    let fp: FinalityProvider = deps
        .querier
        .query_wasm_smart(
            staking_addr.clone(),
            &btc_staking::msg::QueryMsg::FinalityProvider {
                btc_pk_hex: fp_btc_pk_hex.to_string(),
            },
        )
        .map_err(|_| ContractError::FinalityProviderNotFound(fp_btc_pk_hex.to_string()))?;

    // Compute canonical sender and FP operator addresses
    let sender_canonical_addr = deps.api.addr_canonicalize(info.sender.as_ref())?;
    let fp_canonical_addr = to_canonical_addr(&fp.addr, "bbn")?;
    if !is_admin && sender_canonical_addr != fp_canonical_addr {
        return Err(ContractError::Unauthorized {});
    }

    // Unjail the finality provider
    JAIL.remove(deps.storage, fp_btc_pk_hex);
    // Remove the start height, so that it can be reset
    FP_START_HEIGHT.remove(deps.storage, fp_btc_pk_hex);
    // Remove the last block signing height, so that it can be reset
    FP_BLOCK_SIGNER.remove(deps.storage, fp_btc_pk_hex);

    Ok(Response::new()
        .add_attribute("action", "unjail")
        .add_attribute("fp", fp_btc_pk_hex))
}

/// `slash_finality_provider` slashes a finality provider with the given evidence including setting
/// its voting power to zero and emitting an event
/// following https://github.com/babylonlabs-io/babylon/blob/4aa85a8d9bf85771d448cd3026e99962fe0dab8e/x/finality/keeper/msg_server.go#L384-L412 without the logic for propagating the slashing event to other BSNs
fn slash_finality_provider(
    deps: &mut DepsMut,
    fp_btc_pk_hex: &str,
    evidence: &Evidence,
) -> Result<(WasmMsg, Event), ContractError> {
    // Emit slashing event.
    // Raises slashing event to babylon over IBC.
    // Send to babylon-contract for forwarding
    let msg = ExecuteMsg::Slashing {
        evidence: evidence.clone(),
    };

    let babylon_addr = CONFIG.load(deps.storage)?.babylon;

    let wasm_msg = WasmMsg::Execute {
        contract_addr: babylon_addr.to_string(),
        msg: to_json_binary(&msg)?,
        funds: vec![],
    };

    let ev = Event::new("slashed_finality_provider")
        .add_attribute("module", "finality")
        .add_attribute("finality_provider", fp_btc_pk_hex)
        .add_attribute("block_height", evidence.block_height.to_string())
        .add_attribute(
            "canonical_app_hash",
            hex::encode(&evidence.canonical_app_hash),
        )
        .add_attribute(
            "canonical_finality_sig",
            hex::encode(&evidence.canonical_finality_sig),
        )
        .add_attribute("fork_app_hash", hex::encode(&evidence.fork_app_hash))
        .add_attribute(
            "fork_finality_sig",
            hex::encode(&evidence.fork_finality_sig),
        );

    Ok((wasm_msg, ev))
}

pub fn index_block(
    deps: &mut DepsMut,
    height: u64,
    app_hash: &[u8],
) -> Result<Event, ContractError> {
    let indexed_block = IndexedBlock {
        height,
        app_hash: app_hash.into(),
        finalized: false,
    };
    BLOCKS.save(deps.storage, height, &indexed_block)?;

    // Register the indexed block height
    let ev = Event::new("index_block")
        .add_attribute("module", "finality")
        .add_attribute("last_height", height.to_string());
    Ok(ev)
}

/// Tries to finalise all blocks that are non-finalised AND have a non-nil
/// finality provider set, from the earliest to the latest.
///
/// This function is invoked upon each `EndBlock`, after the BTC staking protocol is activated.
/// It ensures that at height `h`, the ancestor chain `[activated_height, h-1]` contains either
/// - finalised blocks (i.e., blocks with a finality provider set AND QC of this finality provider set),
/// - non-finalisable blocks (i.e. blocks with no active finality providers),
///   but no blocks that have a finality provider set and do not receive a QC
///
/// It must be invoked only after the BTC staking protocol is activated.
pub fn tally_blocks(
    deps: &mut DepsMut,
    env: &Env,
    activated_height: u64,
) -> Result<Vec<Event>, ContractError> {
    // Start finalising blocks since max(activated_height, next_height)
    let next_height = NEXT_HEIGHT.may_load(deps.storage)?.unwrap_or(0);
    let start_height = max(activated_height, next_height);

    // Find all blocks that are non-finalised AND have a finality provider set since
    // max(activated_height, last_finalized_height + 1)
    // There are 4 different scenarios:
    // - Has finality providers, non-finalised: Tally and try to finalise.
    // - Does not have finality providers, non-finalised: Non-finalisable, continue.
    // - Has finality providers, finalised: Impossible, panic.
    // - Does not have finality providers, finalised: Impossible, panic.
    // After this for loop, the blocks since the earliest activated height are either finalised or
    // non-finalisable
    let mut events = vec![];
    for h in start_height..=env.block.height {
        let mut indexed_block = BLOCKS.load(deps.storage, h)?;
        // Get the finality provider set of this block
        let fp_power_table = get_power_table_at_height(deps.storage, h)?;
        let has_fp = !fp_power_table.is_empty();

        match (has_fp, indexed_block.finalized) {
            (true, false) => {
                // Has finality providers, non-finalised: tally and try to finalise the block
                let voter_btc_pks = SIGNATURES
                    .prefix(indexed_block.height)
                    .keys(deps.storage, None, None, Ascending)
                    .collect::<StdResult<Vec<_>>>()?;
                if tally(&fp_power_table, &voter_btc_pks) {
                    // If this block gets >2/3 votes, finalise it
                    let ev = finalize_block(deps.storage, &mut indexed_block, &voter_btc_pks)?;
                    events.push(ev);
                } else {
                    // If not, then this block and all subsequent blocks should not be finalised.
                    // Thus, we need to break here
                    break;
                }
            }
            (false, false) => {
                // Does not have finality providers, non-finalised: not finalisable,
                // Increment the next height to finalise and continue
                NEXT_HEIGHT.save(deps.storage, &(indexed_block.height + 1))?;
                continue;
            }
            (true, true) => {
                // Has finality providers and the block is finalised.
                // This can only be a programming error
                return Err(ContractError::FinalisedBlockWithFinalityProviderSet(
                    indexed_block.height,
                ));
            }
            (false, true) => {
                // Does not have finality providers, finalised: impossible to happen
                return Err(ContractError::FinalisedBlockWithoutFinalityProviderSet(
                    indexed_block.height,
                ));
            }
        }
    }

    Ok(events)
}

/// Checks whether a block with the given finality provider set and votes reaches a quorum or not.
fn tally(fp_power_table: &HashMap<String, u64>, voters: &[String]) -> bool {
    let voters: HashSet<_> = voters.iter().collect();
    let mut total_power = 0;
    let mut voted_power = 0;
    for (fp_btc_pk_hex, power) in fp_power_table {
        total_power += power;
        if voters.contains(fp_btc_pk_hex) {
            voted_power += power;
        }
    }
    voted_power * 3 > total_power * 2
}

/// Sets a block to be finalised.
fn finalize_block(
    store: &mut dyn Storage,
    block: &mut IndexedBlock,
    _voters: &[String],
) -> Result<Event, ContractError> {
    // Set block to be finalised
    block.finalized = true;
    BLOCKS.save(store, block.height, block)?;

    // Set the next height to finalise as height+1
    NEXT_HEIGHT.save(store, &(block.height + 1))?;

    // Record the last finalized height metric
    let ev = Event::new("finalize_block")
        .add_attribute("module", "finality")
        .add_attribute("finalized_height", block.height.to_string());
    Ok(ev)
}

/// Sorts all finality providers, counts the total voting power of top finality providers, and records them
/// in the contract state.
pub fn compute_active_finality_providers(
    deps: &mut DepsMut,
    env: &Env,
    max_active_fps: usize,
) -> Result<(), ContractError> {
    let cfg = CONFIG.load(deps.storage)?;
    // Get last finalized height (for timestamped public randomness checks)
    let last_finalized_height = get_last_finalized_height(&deps.as_ref())?;

    // Get all finality providers from the staking contract, filtered
    let mut batch = query_fps_by_total_active_sats(&cfg.staking, &deps.querier, None, QUERY_LIMIT)?;

    let mut fp_power_table = HashMap::new();
    let mut total_power: u64 = 0;
    while !batch.is_empty() && fp_power_table.len() < max_active_fps {
        let last = batch.last().cloned();

        let (filtered, running_total): (Vec<_>, Vec<_>) = batch
            .into_iter()
            .filter(|fp| {
                // Filter out FPs with no active sats
                if fp.total_active_sats == 0 {
                    return false;
                }
                // Filter out slashed FPs
                if fp.slashed {
                    return false;
                }
                // Filter out FPs that are jailed.
                // Error (shouldn't happen) is being mapped to "jailed forever"
                if JAIL
                    .may_load(deps.storage, &fp.btc_pk_hex)
                    .unwrap_or(Some(JAIL_FOREVER))
                    .is_some()
                {
                    return false;
                }
                // Filter out FPs that don't have timestamped public randomness
                if !has_timestamped_pub_rand_commit_for_height(
                    &deps.as_ref(),
                    &fp.btc_pk_hex,
                    env.block.height,
                    Some(last_finalized_height),
                ) {
                    return false;
                }

                true
            })
            .scan(total_power, |acc, fp| {
                *acc += fp.total_active_sats;
                Some((fp, *acc))
            })
            .unzip();

        // Add the filtered finality providers to the power table
        for fp in filtered {
            fp_power_table.insert(fp.btc_pk_hex, fp.total_active_sats);
        }
        // Update the total power
        total_power = running_total.last().copied().unwrap_or_default();

        // and get the next page
        batch = query_fps_by_total_active_sats(&cfg.staking, &deps.querier, last, QUERY_LIMIT)?;
    }

    // Online FPs verification
    // Store starting heights of fps entering the active set
    let old_power_table = get_power_table_at_height(deps.storage, env.block.height - 1)?;
    let old_fps = old_power_table.keys().collect();
    let cur_fps: HashSet<_> = fp_power_table.keys().collect();
    let new_fps = cur_fps.difference(&old_fps);
    for fp in new_fps {
        // Active since the next block. Only save if not already set
        FP_START_HEIGHT.update(deps.storage, fp, |h| match h {
            Some(h) => Ok::<_, ContractError>(h),
            None => Ok(env.block.height + 1),
        })?;
    }

    // Check for inactive finality providers, and jail them
    // Note that this takes effect only after the next block is processed
    fp_power_table.iter().try_for_each(|(fp_btc_pk_hex, _)| {
        let last_sign_height = get_last_signed_height(deps.storage, fp_btc_pk_hex)?;
        match last_sign_height {
            Some(h) if h > env.block.height.saturating_sub(cfg.missed_blocks_window) => {
                Ok::<_, ContractError>(())
            }
            _ => {
                // FP is inactive for at least missed_blocks_window, jail! (if not already jailed)
                JAIL.update(deps.storage, fp_btc_pk_hex, |jailed| match jailed {
                    Some(jail_time) => Ok::<_, ContractError>(jail_time),
                    None => Ok(env.block.time.seconds() + cfg.jail_duration),
                })?;
                Ok(())
            }
        }
    })?;

    // Save the new set of active finality providers
    set_voting_power_table(deps.storage, env.block.height, fp_power_table)?;

    Ok(())
}

/// Queries the BTC staking contract for finality providers ordered by total active sats.
pub fn query_fps_by_total_active_sats(
    staking_addr: &Addr,
    querier: &QuerierWrapper,
    start_after: Option<FinalityProviderInfo>,
    limit: Option<u32>,
) -> StdResult<Vec<FinalityProviderInfo>> {
    let query = encode_smart_query(
        staking_addr,
        &btc_staking::msg::QueryMsg::FinalityProvidersByTotalActiveSats { start_after, limit },
    )?;
    let res: FinalityProvidersByTotalActiveSatsResponse = querier.query(&query)?;
    Ok(res.fps)
}

/// Handles finality provider reward distribution based on accumulated voting weights.
///
/// This function is called periodically (based on `reward_interval` configuration) to distribute
/// rewards to finality providers proportionally based on their accumulated voting power since the
/// last distribution. The function calculates rewards from the contract's current balance and
/// creates a message to send rewards to the Babylon contract for distribution.
pub fn handle_rewards_distribution(
    deps: &mut DepsMut,
    env: &Env,
) -> Result<Option<WasmMsg>, ContractError> {
    let cfg = CONFIG.load(deps.storage)?;

    // Get current balance of the finality contract (total rewards to distribute)
    let current_balance = deps
        .querier
        .query_balance(env.contract.address.clone(), cfg.denom.clone())?
        .amount;

    if current_balance.is_zero() {
        // No rewards to distribute, return None
        return Ok(None);
    }

    // Collect all accumulated voting weights and calculate total in one pass
    let (fp_entries, total_accumulated_weight) = collect_accumulated_voting_weights(deps.storage)?;

    if fp_entries.is_empty() || total_accumulated_weight.is_zero() {
        // No accumulated voting weights, clear them and return None
        ACCUMULATED_VOTING_WEIGHTS.clear(deps.storage);
        return Ok(None);
    }

    // Calculate rewards proportionally and build reward info directly
    let mut fp_rewards = Vec::new();
    let mut total_rewards = Uint128::zero();

    for (fp_btc_pk_hex, accumulated_weight) in fp_entries {
        // Use Uint128 arithmetic for safe multiplication and division with floor division
        let numerator = current_balance.checked_mul(accumulated_weight)?;
        let reward = numerator.div_floor((total_accumulated_weight, Uint128::one()));

        if !reward.is_zero() {
            fp_rewards.push(RewardInfo {
                fp_pubkey_hex: fp_btc_pk_hex,
                reward,
            });
            total_rewards = total_rewards.checked_add(reward)?;
        }
    }

    // Clear all accumulated voting weights for the next reward interval
    ACCUMULATED_VOTING_WEIGHTS.clear(deps.storage);

    // If there are rewards to distribute, create and return the message
    if fp_rewards.is_empty() {
        return Ok(None);
    }

    let msg = RewardsDistribution {
        fp_distribution: fp_rewards,
    };
    let wasm_msg = WasmMsg::Execute {
        contract_addr: cfg.babylon.to_string(),
        msg: to_json_binary(&msg)?,
        funds: coins(total_rewards.u128(), cfg.denom.as_str()),
    };

    Ok(Some(wasm_msg))
}

#[cfg(test)]
mod tests {
    use super::*;
    use rand::rngs::StdRng;
    use rand::{Rng, SeedableRng};

    // Helper function to generate random bytes
    fn gen_random_bytes(rng: &mut StdRng, len: usize) -> Vec<u8> {
        (0..len).map(|_| rng.gen()).collect()
    }

    // https://github.com/babylonlabs-io/babylon/blob/49972e2d3e35caf0a685c37e1f745c47b75bfc69/x/finality/types/msg_test.go#L167
    #[test]
    fn test_msg_add_finality_sig_validate_basic() {
        let mut rng = StdRng::seed_from_u64(1);

        struct TestCase {
            name: &'static str,
            msg_modifier: fn(&mut MsgAddFinalitySig),
            expected: Result<(), FinalitySigError>,
        }

        let test_cases = vec![
            TestCase {
                name: "valid message",
                // No modification needed for valid message
                msg_modifier: |_| {},
                expected: Ok(()),
            },
            TestCase {
                name: "empty FP BTC PubKey",
                msg_modifier: |msg| msg.fp_btc_pk_hex.clear(),
                expected: Err(FinalitySigError::EmptyFpBtcPk),
            },
            TestCase {
                name: "invalid FP BTC PubKey length",
                msg_modifier: |msg| {
                    msg.fp_btc_pk_hex = hex::encode(vec![0u8; 16]); // Too short
                },
                expected: Err(FinalitySigError::InvalidFpBtcPkLength {
                    actual: 16,
                    expected: 32,
                }),
            },
            TestCase {
                name: "empty Public Randomness",
                msg_modifier: |msg| msg.pub_rand.clear(),
                expected: Err(FinalitySigError::InvalidPubRandLength {
                    actual: 0,
                    expected: 32,
                }),
            },
            TestCase {
                name: "invalid Public Randomness length",
                msg_modifier: |msg| {
                    msg.pub_rand = vec![0u8; 16]; // Too short
                },
                expected: Err(FinalitySigError::InvalidPubRandLength {
                    actual: 16,
                    expected: 32,
                }),
            },
            TestCase {
                name: "empty finality signature",
                msg_modifier: |msg| msg.signature.clear(),
                expected: Err(FinalitySigError::InvalidFinalitySigLength {
                    actual: 0,
                    expected: 32,
                }),
            },
            TestCase {
                name: "invalid finality signature length",
                msg_modifier: |msg| {
                    msg.signature = vec![0u8; 16]; // Too short
                },
                expected: Err(FinalitySigError::InvalidFinalitySigLength {
                    actual: 16,
                    expected: 32,
                }),
            },
            TestCase {
                name: "invalid block app hash length",
                msg_modifier: |msg| {
                    msg.block_app_hash = vec![0u8; 16]; // Too short
                },
                expected: Err(FinalitySigError::InvalidBlockAppHashLength {
                    actual: 16,
                    expected: 32,
                }),
            },
        ];

        for TestCase {
            name,
            msg_modifier,
            expected,
        } in test_cases
        {
            // Create a valid message
            let mut msg = MsgAddFinalitySig {
                fp_btc_pk_hex: hex::encode(gen_random_bytes(&mut rng, BIP340_PUB_KEY_LEN)),
                height: rng.gen_range(1..1000),
                pub_rand: gen_random_bytes(&mut rng, SCHNORR_PUB_RAND_LEN),
                proof: Proof {
                    total: 0,
                    index: 0,
                    leaf_hash: Default::default(),
                    aunts: Default::default(),
                },
                block_app_hash: gen_random_bytes(&mut rng, TMHASH_SIZE),
                signature: gen_random_bytes(&mut rng, SCHNORR_EOTS_SIG_LEN),
            };

            // Apply the test case modifier
            msg_modifier(&mut msg);

            assert_eq!(msg.validate_basic(), expected, "Test case failed: {}", name);
        }
    }
}<|MERGE_RESOLUTION|>--- conflicted
+++ resolved
@@ -2,15 +2,9 @@
 use crate::error::ContractError;
 use crate::state::config::{ADMIN, CONFIG};
 use crate::state::finality::{
-<<<<<<< HEAD
     collect_accumulated_voting_weights, get_fp_power, get_last_signed_height,
-    get_power_table_at_height, ACCUMULATED_VOTING_WEIGHTS, BLOCKS, EVIDENCES, FP_BLOCK_SIGNER,
-    FP_POWER_TABLE, FP_START_HEIGHT, JAIL, NEXT_HEIGHT, SIGNATURES,
-=======
-    ensure_fp_has_power, get_last_signed_height, get_power_table_at_height, set_voting_power_table,
-    BLOCKS, EVIDENCES, FP_BLOCK_SIGNER, FP_START_HEIGHT, JAIL, NEXT_HEIGHT, REWARDS, SIGNATURES,
-    TOTAL_PENDING_REWARDS,
->>>>>>> 8a03698b
+    get_power_table_at_height, set_voting_power_table, ACCUMULATED_VOTING_WEIGHTS, BLOCKS,
+    EVIDENCES, FP_BLOCK_SIGNER, FP_START_HEIGHT, JAIL, NEXT_HEIGHT, SIGNATURES,
 };
 use crate::state::public_randomness::{
     get_last_finalized_height, get_last_pub_rand_commit,
