use crate::error::{ContractError, FinalitySigError, PubRandCommitError};
use babylon_apis::finality_api::PubRandCommit;
use babylon_apis::finality_api::{Evidence, IndexedBlock};
use babylon_merkle::Proof;
use cosmwasm_schema::{cw_serde, QueryResponses};
use k256::schnorr::{signature::Verifier, Signature, VerifyingKey};
use k256::sha2::{Digest, Sha256};
use std::collections::HashMap;
#[cfg(not(target_arch = "wasm32"))]
use {crate::state::config::Config, cw_controllers::AdminResponse};

pub const COMMITMENT_LENGTH_BYTES: usize = 32;

/// BIP340 public key length in bytes.
pub const BIP340_PUB_KEY_LEN: usize = 32;
/// BIP340 signature length in bytes.
pub const BIP340_SIGNATURE_LEN: usize = 64;
/// Schnorr public randomness length in bytes
pub const SCHNORR_PUB_RAND_LEN: usize = 32;
/// Schnorr EOTS signature length in bytes.
pub const SCHNORR_EOTS_SIG_LEN: usize = 32;
/// Tendermint hash size (SHA256) in bytes.
pub const TMHASH_SIZE: usize = 32;

#[cw_serde]
#[derive(Default)]
pub struct InstantiateMsg {
    pub admin: Option<String>,
    pub max_active_finality_providers: Option<u32>,
    pub min_pub_rand: Option<u64>,
    pub reward_interval: Option<u64>,
    pub missed_blocks_window: Option<u64>,
    pub jail_duration: Option<u64>,
}

pub type ExecuteMsg = babylon_apis::finality_api::ExecuteMsg;

// https://github.com/babylonlabs-io/babylon/blob/49972e2d3e35caf0a685c37e1f745c47b75bfc69/x/finality/types/tx.pb.go#L36
pub struct MsgCommitPubRand {
    pub fp_btc_pk_hex: String,
    pub start_height: u64,
    pub num_pub_rand: u64,
    pub commitment: Vec<u8>,
    pub sig: Vec<u8>,
}

impl MsgCommitPubRand {
    // https://github.com/babylonlabs-io/babylon/blob/49972e2d3e35caf0a685c37e1f745c47b75bfc69/x/finality/types/msg.go#L161
    pub(crate) fn validate_basic(&self) -> Result<(), PubRandCommitError> {
        if self.fp_btc_pk_hex.is_empty() {
            return Err(PubRandCommitError::EmptyFpBtcPubKey);
        }

        // Checks if the commitment is exactly 32 bytes
        if self.commitment.len() != COMMITMENT_LENGTH_BYTES {
            return Err(PubRandCommitError::BadCommitmentLength(
                self.commitment.len(),
            ));
        }

        // To avoid public randomness reset,
        // check for overflow when doing (StartHeight + NumPubRand)
        if self.start_height >= (self.start_height + self.num_pub_rand) {
            return Err(PubRandCommitError::OverflowInBlockHeight(
                self.start_height,
                self.start_height + self.num_pub_rand,
            ));
        }

        if self.sig.is_empty() {
            return Err(PubRandCommitError::EmptySignature);
        }

        Ok(())
    }

    pub(crate) fn verify_sig(&self, signing_context: String) -> Result<(), PubRandCommitError> {
        let Self {
            fp_btc_pk_hex,
            start_height,
            num_pub_rand,
            commitment,
            sig: signature,
        } = self;

        // get BTC public key for verification
        let btc_pk_raw = hex::decode(fp_btc_pk_hex)?;
        let btc_pk = VerifyingKey::from_bytes(&btc_pk_raw)?;

        let schnorr_sig = Signature::try_from(signature.as_slice())?;

        // get signed message
        let mut msg: Vec<u8> = vec![];
        msg.extend(signing_context.into_bytes());
        msg.extend(start_height.to_be_bytes());
        msg.extend(num_pub_rand.to_be_bytes());
        msg.extend_from_slice(commitment);

        // Verify the signature
        btc_pk.verify(&msg, &schnorr_sig)?;

        Ok(())
    }
}

// https://github.com/babylonlabs-io/babylon/blob/49972e2d3e35caf0a685c37e1f745c47b75bfc69/x/finality/types/tx.pb.go#L154
pub struct MsgAddFinalitySig {
    pub fp_btc_pk_hex: String,
    pub height: u64,
    pub pub_rand: Vec<u8>,
    pub proof: Proof,
    pub block_app_hash: Vec<u8>,
    pub signature: Vec<u8>,
}

impl MsgAddFinalitySig {
    // https://github.com/babylonlabs-io/babylon/blob/49972e2d3e35caf0a685c37e1f745c47b75bfc69/x/finality/types/msg.go#L40
    pub(crate) fn validate_basic(&self) -> Result<(), FinalitySigError> {
        // Validate FP BTC PubKey
        if self.fp_btc_pk_hex.is_empty() {
            return Err(FinalitySigError::EmptyFpBtcPk);
        }

        // Validate FP BTC PubKey length
        let fp_btc_pk = hex::decode(&self.fp_btc_pk_hex)?;
        if fp_btc_pk.len() != BIP340_PUB_KEY_LEN {
            return Err(FinalitySigError::InvalidFpBtcPkLength {
                actual: fp_btc_pk.len(),
                expected: BIP340_PUB_KEY_LEN,
            });
        }

        // Validate Public Randomness length
        if self.pub_rand.len() != SCHNORR_PUB_RAND_LEN {
            return Err(FinalitySigError::InvalidPubRandLength {
                actual: self.pub_rand.len(),
                expected: SCHNORR_PUB_RAND_LEN,
            });
        }

        // `self.proof` is not an Option, thus it must not be empty.

        // Validate finality signature length
        if self.signature.len() != SCHNORR_EOTS_SIG_LEN {
            return Err(FinalitySigError::InvalidFinalitySigLength {
                actual: self.signature.len(),
                expected: SCHNORR_EOTS_SIG_LEN,
            });
        }

        // Validate block app hash length
        if self.block_app_hash.len() != TMHASH_SIZE {
            return Err(FinalitySigError::InvalidBlockAppHashLength {
                actual: self.block_app_hash.len(),
                expected: TMHASH_SIZE,
            });
        }

        Ok(())
    }

    /// Verifies the finality signature message w.r.t. the public randomness commitment:
    /// - Public randomness inclusion proof.
    pub(crate) fn verify_finality_signature(
        &self,
        pr_commit: &PubRandCommit,
        signing_context: &str,
    ) -> Result<(), ContractError> {
        let proof_height = pr_commit.start_height + self.proof.index;
        if self.height != proof_height {
            return Err(ContractError::InvalidFinalitySigHeight(
                proof_height,
                self.height,
            ));
        }
        // Verify the total amount of randomness is the same as in the commitment
        if self.proof.total != pr_commit.num_pub_rand {
            return Err(ContractError::InvalidFinalitySigAmount(
                self.proof.total,
                pr_commit.num_pub_rand,
            ));
        }
        // Verify the proof of inclusion for this public randomness
        self.proof.validate_basic()?;
        self.proof.verify(&pr_commit.commitment, &self.pub_rand)?;

        // Public randomness is good, verify finality signature
        let pubkey = eots::PublicKey::from_hex(&self.fp_btc_pk_hex)?;

        // The EOTS signature on a block will be (signing_context || block_height || block_app_hash)
        let msg = crate::finality::msg_to_sign_for_vote(
            signing_context,
            self.height,
            &self.block_app_hash,
        );

        let msg_hash = Sha256::digest(msg);

        if !pubkey.verify_hash(&self.pub_rand, msg_hash.into(), &self.signature)? {
            return Err(ContractError::FailedToVerifyEots);
        }

        Ok(())
    }
}

#[cw_serde]
#[derive(QueryResponses)]
pub enum QueryMsg {
    /// Returns the current configuration of the btc-finality contract.
    #[returns(Config)]
    Config {},
    /// Returns the current admin of the contract.
    #[returns(AdminResponse)]
    Admin {},
    /// Returns the signature of the finality provider for a given block height.
    #[returns(FinalitySignatureResponse)]
    FinalitySignature { btc_pk_hex: String, height: u64 },
    /// Returns the public random commitments for a given FP.
    #[returns(Vec<PubRandCommit>)]
    PubRandCommit {
        /// BTC public key of the finality provider, in hex format.
        btc_pk_hex: String,
        /// Height of to start after (before, if `reverse` is `true`),
        /// or `None` to start from the beginning (end, if `reverse` is `true`).
        start_after: Option<u64>,
        /// Maximum number of commitments to return.
        limit: Option<u32>,
        /// An optional flag to return the commitments in reverse order
        reverse: Option<bool>,
    },
    /// Returns the first public random commitment (if any) for a given FP.
    ///
    /// It's a convenience shortcut of `PubRandCommit` with a `limit` of 1, and `reverse` set to
    /// false.
    #[returns(Option<PubRandCommit>)]
    FirstPubRandCommit {
        /// BTC public key of the finality provider, in hex format.
        btc_pk_hex: String,
    },
    /// `LastPubRandCommit` returns the last public random commitment (if any) for a given FP.
    ///
    /// It's a convenience shortcut of `PubRandCommit` with a `limit` of 1, and `reverse` set to
    /// true.
    #[returns(Option<PubRandCommit>)]
    LastPubRandCommit {
        /// BTC public key of the finality provider, in hex format.
        btc_pk_hex: String,
    },
    /// Returns the indexed block information at height.
    #[returns(IndexedBlock)]
    Block { height: u64 },
    /// Return the list of indexed blocks.
    #[returns(BlocksResponse)]
    Blocks {
        /// Height of the block to start after (before, if `reverse` is `true`),
        /// or `None` to start from the beginning (end, if `reverse` is `true`).
        start_after: Option<u64>,
        /// Maximum number of blocks to return.
        limit: Option<u32>,
        /// An optional filter to return only finalised blocks.
        finalised: Option<bool>,
        /// An optional flag to return the blocks in reverse order
        reverse: Option<bool>,
    },
    /// Returns the evidence for a given FP and block height.
    #[returns(EvidenceResponse)]
    Evidence { btc_pk_hex: String, height: u64 },
    /// Returns the list of jailed finality providers
    #[returns(JailedFinalityProvidersResponse)]
    JailedFinalityProviders {
        start_after: Option<String>,
        limit: Option<u32>,
    },
    /// Returns the set of active finality providers at a given height
    #[returns(ActiveFinalityProvidersResponse)]
    ActiveFinalityProviders { height: u64 },
    /// Returns the voting power of a given finality provider at a given height
    #[returns(FinalityProviderPowerResponse)]
    FinalityProviderPower { btc_pk_hex: String, height: u64 },
    /// Returns the activated height of the BTC staking protocol
    #[returns(ActivatedHeightResponse)]
    ActivatedHeight {},
    /// Returns the finality providers who have signed the block at given height.
    #[returns(VotesResponse)]
    Votes { height: u64 },
    /// Returns the signing info of a finality provider if any.
    #[returns(Option<SigningInfoResponse>)]
    SigningInfo { btc_pk_hex: String },
}

#[cw_serde]
pub struct FinalitySignatureResponse {
    pub signature: Vec<u8>,
}

#[cw_serde]
pub struct BlocksResponse {
    pub blocks: Vec<IndexedBlock>,
}

#[cw_serde]
pub struct EvidenceResponse {
    pub evidence: Option<Evidence>,
}

#[cw_serde]
pub struct JailedFinalityProvidersResponse {
    pub jailed_finality_providers: Vec<JailedFinalityProvider>,
}

#[cw_serde]
pub struct JailedFinalityProvider {
    pub btc_pk_hex: String,
    /// Here zero means 'forever'
    pub jailed_until: u64,
}

#[cw_serde]
pub struct ActiveFinalityProvidersResponse {
    pub active_finality_providers: HashMap<String, u64>,
}

#[cw_serde]
pub struct FinalityProviderPowerResponse {
    pub power: u64,
}

#[cw_serde]
pub struct VotesResponse {
    pub btc_pks: Vec<String>,
}

#[cw_serde]
pub struct SigningInfoResponse {
    pub fp_btc_pk_hex: String,
    pub start_height: u64,
    pub last_signed_height: u64,
    pub jailed_until: Option<u64>,
}
<<<<<<< HEAD
=======

#[cw_serde]
pub struct ActivatedHeightResponse {
    pub height: u64,
}
>>>>>>> 7156b2c6
<|MERGE_RESOLUTION|>--- conflicted
+++ resolved
@@ -338,11 +338,8 @@
     pub last_signed_height: u64,
     pub jailed_until: Option<u64>,
 }
-<<<<<<< HEAD
-=======
 
 #[cw_serde]
 pub struct ActivatedHeightResponse {
     pub height: u64,
-}
->>>>>>> 7156b2c6
+}