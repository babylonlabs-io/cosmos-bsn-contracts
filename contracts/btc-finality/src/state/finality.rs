--- conflicted
+++ resolved
@@ -42,6 +42,10 @@
 /// Total pending rewards
 pub const TOTAL_PENDING_REWARDS: Item<Uint128> = Item::new("pending_rewards");
 
+/// Accumulated voting weights for each FP since last reward distribution
+/// Maps FP btc_pk_hex to their accumulated voting power across the current reward interval
+pub const ACCUMULATED_VOTING_WEIGHTS: Map<&str, u128> = Map::new("accumulated_voting_weights");
+
 pub fn get_power_table_at_height(
     storage: &dyn Storage,
     height: u64,
@@ -67,35 +71,6 @@
     Ok(())
 }
 
-<<<<<<< HEAD
-/// Map of finality providers to block height they initially entered the active set.
-/// If an FP isn't in this map, he was not in the active finality provider set,
-/// since forever, or since its latest unjailing.
-pub const FP_START_HEIGHT: Map<&str, u64> = Map::new("start_height");
-
-/// Map of finality providers to block heights they had last signed a block,
-/// since the beginning, or since their last unjailing.
-pub const FP_BLOCK_SIGNER: Map<&str, u64> = Map::new("block_signer");
-
-/// Map of jailed FPs to jail expiration time.
-/// If an FP doesn't appear in this map, it is not jailed.
-/// The value is the time in seconds since UNIX epoch when the FP will be released from jail.
-/// If it's zero, the FP will be jailed forever.
-pub const JAIL: Map<&str, u64> = Map::new("jail");
-
-/// Map of double signing evidence by FP and block height
-pub const EVIDENCES: Map<(&str, u64), Evidence> = Map::new("evidences");
-
-/// Map of pending finality provider rewards
-pub const REWARDS: Map<&str, Uint128> = Map::new("rewards");
-
-/// Total pending rewards
-pub const TOTAL_PENDING_REWARDS: Item<Uint128> = Item::new("pending_rewards");
-
-/// Accumulated voting weights for each FP since last reward distribution
-/// Maps FP btc_pk_hex to their accumulated voting power across the current reward interval
-pub const ACCUMULATED_VOTING_WEIGHTS: Map<&str, u128> = Map::new("accumulated_voting_weights");
-=======
 pub fn get_last_signed_height(
     storage: &dyn Storage,
     fp_btc_pk_hex: &str,
@@ -107,5 +82,4 @@
             FP_START_HEIGHT.may_load(storage, fp_btc_pk_hex)
         }
     }
-}
->>>>>>> 3b1af6c0
+}