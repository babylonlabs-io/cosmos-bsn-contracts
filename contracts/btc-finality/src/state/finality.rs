use crate::error::ContractError;
use babylon_apis::finality_api::{Evidence, IndexedBlock};
use cosmwasm_std::Order::Ascending;
use cosmwasm_std::{StdResult, Storage, Uint128};
use cw_storage_plus::{Item, Map};
use std::collections::HashMap;

/// Map of signatures by block height and FP
pub const SIGNATURES: Map<(u64, &str), Vec<u8>> = Map::new("fp_sigs");

/// Map of blocks information by height
pub const BLOCKS: Map<u64, IndexedBlock> = Map::new("blocks");

/// Next height to finalise
pub const NEXT_HEIGHT: Item<u64> = Item::new("next_height");

/// `FP_POWER_TABLE` is the map of finality providers to their total active sats at a given height
const FP_POWER_TABLE: Map<(u64, &str), u64> = Map::new("fp_power_table");

/// Map of finality providers to block height they initially entered the active set.
/// If an FP isn't in this map, he was not in the active finality provider set,
/// since forever, or since its latest unjailing.
pub const FP_START_HEIGHT: Map<&str, u64> = Map::new("start_height");

/// Map of finality providers to block heights they had last signed a block,
/// since the beginning, or since their last unjailing.
pub const FP_BLOCK_SIGNER: Map<&str, u64> = Map::new("block_signer");

/// Map of jailed FPs to jail expiration time.
/// If an FP doesn't appear in this map, it is not jailed.
/// The value is the time in seconds since UNIX epoch when the FP will be released from jail.
/// If it's zero, the FP will be jailed forever.
pub const JAIL: Map<&str, u64> = Map::new("jail");

/// Map of double signing evidence by FP and block height
pub const EVIDENCES: Map<(&str, u64), Evidence> = Map::new("evidences");

/// Accumulated voting weights for each FP since last reward distribution
/// Maps FP btc_pk_hex to their accumulated voting power across the current reward interval
pub const ACCUMULATED_VOTING_WEIGHTS: Map<&str, u128> = Map::new("accumulated_voting_weights");

/// Returns the activated height, i.e., the first height in which there exists >=1 finality
/// provider with voting power, or None if no finality provider has voting power
pub fn get_btc_staking_activated_height(storage: &dyn Storage) -> Option<u64> {
    let mut iter = FP_POWER_TABLE.range(storage, None, None, Ascending);
    match iter.next() {
        Some(result) => {
            let ((height, _), _) = result.expect("shouldn't fail unless the storage is corrupted");
            Some(height)
        }
        None => None,
    }
}

pub fn get_power_table_at_height(
    storage: &dyn Storage,
    height: u64,
) -> StdResult<HashMap<String, u64>> {
    FP_POWER_TABLE
        .prefix(height)
        .range(storage, None, None, Ascending)
        .collect::<StdResult<HashMap<String, u64>>>()
}

pub fn get_fp_power(
    storage: &dyn Storage,
    height: u64,
    fp_btc_pk_hex: &str,
) -> Result<u64, ContractError> {
    let power = FP_POWER_TABLE.may_load(storage, (height, fp_btc_pk_hex))?;
    power.ok_or_else(|| ContractError::NoVotingPower(fp_btc_pk_hex.to_string(), height))
}

/// Sets the voting power table for a given height
/// Note that if fp_power_table is empty, there won't be any record at this height.
pub fn set_voting_power_table(
    storage: &mut dyn Storage,
    height: u64,
    fp_power_table: HashMap<String, u64>,
) -> Result<(), ContractError> {
    // Save the new set of active finality providers
    for (fp_btc_pk_hex, power) in fp_power_table {
        FP_POWER_TABLE.save(storage, (height, fp_btc_pk_hex.as_str()), &power)?;
    }
    Ok(())
}

pub fn get_last_signed_height(
    storage: &dyn Storage,
    fp_btc_pk_hex: &str,
) -> cosmwasm_std::StdResult<Option<u64>> {
    match FP_BLOCK_SIGNER.may_load(storage, fp_btc_pk_hex)? {
        Some(v) => Ok(Some(v)),
        None => {
            // Not a block signer yet, check their start height instead
            FP_START_HEIGHT.may_load(storage, fp_btc_pk_hex)
        }
    }
}

<<<<<<< HEAD
/// Collects all accumulated voting weights for reward distribution calculation.
///
/// This function efficiently reads all finality provider voting weights that have been
/// accumulated since the last reward distribution. Voting weights are accumulated each time
/// a finality provider signs a block (based on their voting power at that height).
pub fn collect_accumulated_voting_weights(
    storage: &dyn Storage,
) -> cosmwasm_std::StdResult<(Vec<(String, Uint128)>, Uint128)> {
    let mut total_accumulated_weight = Uint128::zero();
    let mut fp_entries = Vec::new();

    for item in
        ACCUMULATED_VOTING_WEIGHTS.range(storage, None, None, cosmwasm_std::Order::Ascending)
    {
        let (fp_btc_pk_hex, weight) = item?;
        let weight_uint128 = Uint128::from(weight);
        total_accumulated_weight = total_accumulated_weight.checked_add(weight_uint128)?;
        fp_entries.push((fp_btc_pk_hex, weight_uint128));
    }

    Ok((fp_entries, total_accumulated_weight))
=======
#[cfg(test)]
mod tests {
    use super::*;
    use cosmwasm_std::testing::mock_dependencies;

    #[test]
    fn test_btc_staking_activated_height() {
        let mut deps = mock_dependencies();

        // Not activated initially
        let activated_height = get_btc_staking_activated_height(deps.as_ref().storage);
        assert!(activated_height.is_none());

        // Add finality providers at different heights
        FP_POWER_TABLE
            .save(deps.as_mut().storage, (100, "fp1"), &1000)
            .unwrap();
        FP_POWER_TABLE
            .save(deps.as_mut().storage, (50, "fp2"), &500)
            .unwrap();

        // Should return earliest height
        let activated_height = get_btc_staking_activated_height(deps.as_ref().storage);
        assert_eq!(activated_height.unwrap(), 50);
    }

    #[test]
    fn test_power_table_at_height() {
        let mut deps = mock_dependencies();
        let height = 100;

        // Empty initially
        let power_table = get_power_table_at_height(deps.as_ref().storage, height).unwrap();
        assert!(power_table.is_empty());

        // Add data at target height and other heights
        FP_POWER_TABLE
            .save(deps.as_mut().storage, (height, "fp1"), &1000)
            .unwrap();
        FP_POWER_TABLE
            .save(deps.as_mut().storage, (height, "fp2"), &2000)
            .unwrap();
        FP_POWER_TABLE
            .save(deps.as_mut().storage, (99, "fp3"), &500)
            .unwrap(); // Different height

        let power_table = get_power_table_at_height(deps.as_ref().storage, height).unwrap();
        assert_eq!(power_table.len(), 2);
        assert_eq!(power_table.get("fp1"), Some(&1000));
        assert_eq!(power_table.get("fp2"), Some(&2000));
    }

    #[test]
    fn test_ensure_fp_has_power() {
        let mut deps = mock_dependencies();
        let height = 100;
        let fp_pk = "test_fp";

        // No power - should fail
        let result = ensure_fp_has_power(deps.as_mut().storage, height, fp_pk);
        assert!(matches!(result, Err(ContractError::NoVotingPower(_, _))));

        // Add power - should succeed
        FP_POWER_TABLE
            .save(deps.as_mut().storage, (height, fp_pk), &1000)
            .unwrap();
        let result = ensure_fp_has_power(deps.as_mut().storage, height, fp_pk);
        assert!(result.is_ok());
    }
>>>>>>> 8a03698b
}<|MERGE_RESOLUTION|>--- conflicted
+++ resolved
@@ -62,6 +62,21 @@
         .collect::<StdResult<HashMap<String, u64>>>()
 }
 
+pub fn ensure_fp_has_power(
+    storage: &mut dyn Storage,
+    height: u64,
+    fp_btc_pk_hex: &str,
+) -> Result<(), ContractError> {
+    let power = FP_POWER_TABLE.may_load(storage, (height, fp_btc_pk_hex))?;
+    if power.is_none() {
+        return Err(ContractError::NoVotingPower(
+            fp_btc_pk_hex.to_string(),
+            height,
+        ));
+    }
+    Ok(())
+}
+
 pub fn get_fp_power(
     storage: &dyn Storage,
     height: u64,
@@ -98,7 +113,6 @@
     }
 }
 
-<<<<<<< HEAD
 /// Collects all accumulated voting weights for reward distribution calculation.
 ///
 /// This function efficiently reads all finality provider voting weights that have been
@@ -120,7 +134,8 @@
     }
 
     Ok((fp_entries, total_accumulated_weight))
-=======
+}
+
 #[cfg(test)]
 mod tests {
     use super::*;
@@ -190,5 +205,4 @@
         let result = ensure_fp_has_power(deps.as_mut().storage, height, fp_pk);
         assert!(result.is_ok());
     }
->>>>>>> 8a03698b
 }