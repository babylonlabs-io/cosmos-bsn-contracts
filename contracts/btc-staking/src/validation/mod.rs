use crate::state::config::Params;
use crate::{error::ContractError, state::staking::BtcDelegation};
use babylon_apis::btc_staking_api::{ActiveBtcDelegation, NewFinalityProvider};
use babylon_btcstaking::adaptor_sig::AdaptorSignature;
use babylon_btcstaking::sig_verify::enc_verify_transaction_sig_with_output;
use bitcoin::Transaction;
use cosmwasm_std::Binary;

#[cfg(feature = "full-validation")]
use {
    babylon_apis::btc_staking_api::{BTCSigType, ProofOfPossessionBtc},
    babylon_bitcoin::schnorr::verify_digest,
    bitcoin::{consensus::deserialize, Address},
    cosmwasm_std::CanonicalAddr,
    hex::ToHex,
    k256::schnorr::{Signature, SigningKey, VerifyingKey},
    k256::sha2::{Digest, Sha256},
    std::str::FromStr,
};

/// verify_pop verifies the proof of possession of the given address.
#[cfg(feature = "full-validation")]
fn verify_pop(
    btc_pk: &VerifyingKey,
    address: CanonicalAddr,
    pop: &ProofOfPossessionBtc,
) -> Result<(), ContractError> {
    // get signed msg, i.e., the hash of the canonicalised address
    let address_bytes = address.as_slice();
    let msg_hash: [u8; 32] = Sha256::new_with_prefix(address_bytes).finalize().into();

    // verify PoP
    let btc_sig_type = BTCSigType::try_from(pop.btc_sig_type)
        .map_err(|e| ContractError::FinalityProviderVerificationError(e.to_string()))?;
    match btc_sig_type {
        BTCSigType::BIP340 => {
            let pop_sig = Signature::try_from(pop.btc_sig.as_slice())
                .map_err(|e| ContractError::SecP256K1Error(e.to_string()))?;
            verify_digest(btc_pk, &msg_hash, &pop_sig)
                .map_err(|e| ContractError::SecP256K1Error(e.to_string()))?;
        }
        BTCSigType::BIP322 => {
            // TODO: implement BIP322 verification
            return Ok(());
        }
        BTCSigType::ECDSA => {
            // TODO: implement ECDSA verification
            return Ok(());
        }
    }

    Ok(())
}

#[cfg(feature = "full-validation")]
<<<<<<< HEAD
fn get_pks(
    staker_pk_hex: String,
    fp_pk_hex_list: Vec<String>,
    cov_pk_hex_list: Vec<String>,
=======
fn decode_pks(
    staker_pk_hex: &str,
    fp_pk_hex_list: &[String],
    cov_pk_hex_list: &[String],
>>>>>>> d53c5f64
) -> Result<(VerifyingKey, Vec<VerifyingKey>, Vec<VerifyingKey>), ContractError> {
    // get staker's public key
    let staker_pk_bytes =
        hex::decode(&staker_pk_hex).map_err(|e| ContractError::SecP256K1Error(e.to_string()))?;
    let staker_pk = VerifyingKey::from_bytes(&staker_pk_bytes)
        .map_err(|e| ContractError::SecP256K1Error(e.to_string()))?;

    // get all FP's public keys
    let fp_pks: Vec<VerifyingKey> = fp_pk_hex_list
        .iter()
        .map(|pk_hex| {
            let pk_bytes =
                hex::decode(pk_hex).map_err(|e| ContractError::SecP256K1Error(e.to_string()))?;
            VerifyingKey::from_bytes(&pk_bytes)
                .map_err(|e| ContractError::SecP256K1Error(e.to_string()))
        })
        .collect::<Result<Vec<VerifyingKey>, ContractError>>()?;
    // get all covenant members' public keys
    let cov_pks: Vec<VerifyingKey> = cov_pk_hex_list
        .iter()
        .map(|pk_hex| {
            let pk_bytes =
                hex::decode(pk_hex).map_err(|e| ContractError::SecP256K1Error(e.to_string()))?;
            VerifyingKey::from_bytes(&pk_bytes)
                .map_err(|e| ContractError::SecP256K1Error(e.to_string()))
        })
        .collect::<Result<Vec<VerifyingKey>, ContractError>>()?;

    Ok((staker_pk, fp_pks, cov_pks))
}

/// verify_new_fp verifies the new finality provider data (full validation version)
pub fn verify_new_fp(new_fp: &NewFinalityProvider) -> Result<(), ContractError> {
    // The following code is marked with `#[cfg(feature = "full-validation")]`
    // so that it is included in the build if the `full-validation` feature is
    // enabled.
    // TODO: fix contract size when full-validation is enabled
    #[cfg(feature = "full-validation")]
    {
        // get FP's PK
        use babylon_apis::new_canonical_addr;
        let fp_pk_bytes = hex::decode(&new_fp.btc_pk_hex)
            .map_err(|e| ContractError::SecP256K1Error(e.to_string()))?;
        let fp_pk = VerifyingKey::from_bytes(&fp_pk_bytes)
            .map_err(|e| ContractError::SecP256K1Error(e.to_string()))?;

        // get canonicalised FP address
        // TODO: parameterise `bbn` prefix
        let addr = new_fp.addr.clone();
        let address = new_canonical_addr(&addr, "bbn")?;

        // get FP's PoP
        let pop = new_fp
            .pop
            .clone()
            .ok_or(ContractError::FinalityProviderVerificationError(
                "proof of possession is missing".to_string(),
            ))?;

        // verify PoP
        verify_pop(&fp_pk, address, &pop)?;
    }

    // make static analyser happy with unused parameters
    #[cfg(not(feature = "full-validation"))]
    let _ = new_fp;

    Ok(())
}

/// verify_active_delegation verifies the active delegation data
pub fn verify_active_delegation(
    params: &Params,
    active_delegation: &ActiveBtcDelegation,
    staking_tx: &Transaction,
) -> Result<(), ContractError> {
    // The following code is marked with `#[cfg(feature = "full-validation")]`
    // so that it is included in the build if the `full-validation` feature is
    // enabled.
    // TODO: fix contract size when full-validation is enabled
    #[cfg(feature = "full-validation")]
    {
<<<<<<< HEAD
        let (staker_pk, fp_pks, cov_pks) = get_pks(
            active_delegation.btc_pk_hex.clone(),
            active_delegation.fp_btc_pk_list.clone(),
            params.covenant_pks.clone(),
=======
        let (staker_pk, fp_pks, cov_pks) = decode_pks(
            &active_delegation.btc_pk_hex,
            &active_delegation.fp_btc_pk_list,
            &params.covenant_pks,
>>>>>>> d53c5f64
        )?;

        // Check if data provided in request, matches data to which staking tx is
        // committed

        // TODO: Check staking tx time-lock has correct values
        // get start_height and end_height of the time-lock

        // TODO: Ensure staking tx is k-deep

        // TODO: Ensure staking tx time-lock has more than w BTC blocks left

        // TODO: Verify staking tx info, i.e. inclusion proof

        // Check slashing tx and its consistency with staking tx
        let slashing_tx: Transaction = deserialize(&active_delegation.slashing_tx)
            .map_err(|_| ContractError::InvalidBtcTx(active_delegation.slashing_tx.encode_hex()))?;

        // decode slashing address
        let slashing_address: Address = Address::from_str(&params.slashing_address)
            .map_err(|e| ContractError::SecP256K1Error(e.to_string()))?
            .assume_checked();

        // Check slashing tx and staking tx are valid and consistent
        let slashing_rate = params
            .slashing_rate
            .parse::<f64>()
            .map_err(|_| ContractError::InvalidBtcTx("invalid slashing rate".to_string()))?;
        babylon_btcstaking::tx_verify::check_transactions(
            &slashing_tx,
            staking_tx,
            active_delegation.staking_output_idx,
            params.min_slashing_tx_fee_sat,
            slashing_rate,
            &slashing_address,
            &staker_pk,
            active_delegation.unbonding_time as u16,
        )?;

        // TODO: Verify proof of possession

        /*
            verify staker signature against slashing path of the staking tx script
        */

        // get the slashing path script
        let staking_output = &staking_tx.output[active_delegation.staking_output_idx as usize];
        let staking_time = (active_delegation.end_height - active_delegation.start_height) as u16;
        let babylon_script_paths = babylon_btcstaking::scripts_utils::BabylonScriptPaths::new(
            &staker_pk,
            &fp_pks,
            &cov_pks,
            params.covenant_quorum as usize,
            staking_time,
        )?;
        let slashing_path_script = babylon_script_paths.slashing_path_script;

        // get the staker's signature on the slashing tx
        let staker_sig =
            k256::schnorr::Signature::try_from(active_delegation.delegator_slashing_sig.as_slice())
                .map_err(|e| ContractError::SecP256K1Error(e.to_string()))?;
        // Verify the staker's signature
        babylon_btcstaking::sig_verify::verify_transaction_sig_with_output(
            &slashing_tx,
            staking_output,
            slashing_path_script.as_script(),
            &staker_pk,
            &staker_sig,
        )
        .map_err(|e| ContractError::SecP256K1Error(e.to_string()))?;

        /*
            Verify covenant signatures over slashing tx
        */
        for cov_sig in active_delegation.covenant_sigs.iter() {
            let cov_pk = VerifyingKey::from_bytes(&cov_sig.cov_pk)
                .map_err(|e| ContractError::SecP256K1Error(e.to_string()))?;
            // Check if the covenant public key is in the params.covenant_pks
            if !params
                .covenant_pks
                .contains(&hex::encode(cov_sig.cov_pk.as_slice()))
            {
                return Err(ContractError::InvalidCovenantSig(
                    "Covenant public key not found in params".to_string(),
                ));
            }
            let sigs = cov_sig
                .adaptor_sigs
                .iter()
                .map(|sig| {
                    AdaptorSignature::new(sig.as_slice())
                        .map_err(|e| ContractError::SecP256K1Error(e.to_string()))
                })
                .collect::<Result<Vec<AdaptorSignature>, ContractError>>()?;
            for (idx, sig) in sigs.iter().enumerate() {
                enc_verify_transaction_sig_with_output(
                    &slashing_tx,
                    staking_output,
                    slashing_path_script.as_script(),
                    &cov_pk,
                    &fp_pks[idx],
                    &sig,
                )
                .map_err(|e| ContractError::SecP256K1Error(e.to_string()))?;
            }
        }

        // TODO: Check unbonding time (staking time from unbonding tx) is larger than min unbonding time
        // which is larger value from:
        // - MinUnbondingTime
        // - CheckpointFinalizationTimeout

        // At this point, we know that unbonding time in request:
        // - is larger than min unbonding time
        // - is smaller than math.MaxUint16 (due to check in req.ValidateBasic())

        /*
            Early unbonding logic
        */

        // decode unbonding tx
        let unbonding_tx = &active_delegation.undelegation_info.unbonding_tx;
        let unbonding_tx: Transaction = deserialize(unbonding_tx)
            .map_err(|_| ContractError::InvalidBtcTx(unbonding_tx.encode_hex()))?;
        // decode unbonding slashing tx
        let unbonding_slashing_tx = &active_delegation.undelegation_info.slashing_tx;
        let unbonding_slashing_tx: Transaction = deserialize(unbonding_slashing_tx)
            .map_err(|_| ContractError::InvalidBtcTx(unbonding_slashing_tx.encode_hex()))?;

        // Check that the unbonding tx input is pointing to staking tx
        if unbonding_tx.input[0].previous_output.txid != staking_tx.txid()
            || unbonding_tx.input[0].previous_output.vout != active_delegation.staking_output_idx
        {
            return Err(ContractError::InvalidBtcTx(
                "Unbonding transaction must spend staking output".to_string(),
            ));
        }

        // TODO: Check unbonding tx fees against staking tx
        // - Fee is greater than 0.
        // - Unbonding output value is at least `MinUnbondingValue` percentage of staking output value.

        let babylon_unbonding_script_paths =
            babylon_btcstaking::scripts_utils::BabylonScriptPaths::new(
                &staker_pk,
                &fp_pks,
                &cov_pks,
                params.covenant_quorum as usize,
                staking_time,
            )?;

        // TODO: Ensure the unbonding tx has valid unbonding output, and
        // get the unbonding output index
        let unbonding_output_idx = 0;
        let unbonding_output = &unbonding_tx.output[unbonding_output_idx as usize];

        let unbonding_time = active_delegation.unbonding_time as u16;

        // Check that unbonding tx and unbonding slashing tx are consistent
        babylon_btcstaking::tx_verify::check_transactions(
            &unbonding_slashing_tx,
            &unbonding_tx,
            unbonding_output_idx,
            params.min_slashing_tx_fee_sat,
            slashing_rate,
            &slashing_address,
            &staker_pk,
            unbonding_time,
        )?;

        /*
            Check staker signature against slashing path of the unbonding tx
        */
        // get unbonding slashing path script
        let unbonding_slashing_path_script = babylon_unbonding_script_paths.slashing_path_script;
        // get the staker's signature on the unbonding slashing tx
        let unbonding_slashing_sig = active_delegation
            .undelegation_info
            .delegator_slashing_sig
            .as_slice();
        let unbonding_slashing_sig = k256::schnorr::Signature::try_from(unbonding_slashing_sig)
            .map_err(|e| ContractError::SecP256K1Error(e.to_string()))?;
        // Verify the staker's signature
        babylon_btcstaking::sig_verify::verify_transaction_sig_with_output(
            &unbonding_slashing_tx,
            &unbonding_tx.output[unbonding_output_idx as usize],
            unbonding_slashing_path_script.as_script(),
            &staker_pk,
            &unbonding_slashing_sig,
        )
        .map_err(|e| ContractError::SecP256K1Error(e.to_string()))?;

        /*
            verify covenant signatures over unbonding tx
        */
        let unbonding_path_script = babylon_script_paths.unbonding_path_script;
        for cov_sig in active_delegation
            .undelegation_info
            .covenant_unbonding_sig_list
            .iter()
        {
            // get covenant public key
            let cov_pk = VerifyingKey::from_bytes(&cov_sig.pk)
                .map_err(|e| ContractError::SecP256K1Error(e.to_string()))?;
            // ensure covenant public key is in the params
            if !params
                .covenant_pks
                .contains(&hex::encode(cov_pk.to_bytes()))
            {
                return Err(ContractError::InvalidCovenantSig(
                    "Covenant public key not found in params".to_string(),
                ));
            }
            // get covenant signature
            let sig = Signature::try_from(cov_sig.sig.as_slice())
                .map_err(|e| ContractError::SecP256K1Error(e.to_string()))?;
            // Verify the covenant member's signature
            babylon_btcstaking::sig_verify::verify_transaction_sig_with_output(
                &staking_tx,
                &staking_output,
                unbonding_path_script.as_script(),
                &cov_pk,
                &sig,
            )
            .map_err(|e| ContractError::SecP256K1Error(e.to_string()))?;
        }

        /*
            Verify covenant signatures over unbonding slashing tx
        */
        for cov_sig in active_delegation
            .undelegation_info
            .covenant_slashing_sigs
            .iter()
        {
            let cov_pk = VerifyingKey::from_bytes(&cov_sig.cov_pk)
                .map_err(|e| ContractError::SecP256K1Error(e.to_string()))?;
            // Check if the covenant public key is in the params.covenant_pks
            if !params
                .covenant_pks
                .contains(&hex::encode(cov_sig.cov_pk.as_slice()))
            {
                return Err(ContractError::InvalidCovenantSig(
                    "Covenant public key not found in params".to_string(),
                ));
            }
            let sigs = cov_sig
                .adaptor_sigs
                .iter()
                .map(|sig| {
                    AdaptorSignature::new(sig.as_slice())
                        .map_err(|e| ContractError::SecP256K1Error(e.to_string()))
                })
                .collect::<Result<Vec<AdaptorSignature>, ContractError>>()?;
            for (idx, sig) in sigs.iter().enumerate() {
                enc_verify_transaction_sig_with_output(
                    &unbonding_slashing_tx,
                    unbonding_output,
                    &unbonding_slashing_path_script.as_script(),
                    &cov_pk,
                    &fp_pks[idx],
                    &sig,
                )
                .map_err(|e| ContractError::SecP256K1Error(e.to_string()))?;
            }
        }
    }

    // make static analyser happy with unused parameters
    #[cfg(not(feature = "full-validation"))]
    let _ = (params, active_delegation, staking_tx);

    Ok(())
}

pub fn verify_undelegation(
    params: &Params,
    btc_del: &BtcDelegation,
    sig: &Binary,
) -> Result<(), ContractError> {
    // The following code is marked with `#[cfg(feature = "full-validation")]`
    // so that it is included in the build if the `full-validation` feature is
    // enabled.
    // TODO: fix contract size when full-validation is enabled
    #[cfg(feature = "full-validation")]
    {
        /*
            Verify the signature on the unbonding tx is from the delegator
        */

        // get keys
<<<<<<< HEAD
        let (staker_pk, fp_pks, cov_pks) = get_pks(
            btc_del.btc_pk_hex.clone(),
            btc_del.fp_btc_pk_list.clone(),
            params.covenant_pks.clone(),
=======
        let (staker_pk, fp_pks, cov_pks) = decode_pks(
            &btc_del.btc_pk_hex,
            &btc_del.fp_btc_pk_list,
            &params.covenant_pks,
>>>>>>> d53c5f64
        )?;

        // get the unbonding path script
        let staking_tx: Transaction = deserialize(&btc_del.staking_tx)
            .map_err(|_| ContractError::InvalidBtcTx(btc_del.staking_tx.encode_hex()))?;
        let staking_output = &staking_tx.output[btc_del.staking_output_idx as usize];
        let staking_time = (btc_del.end_height - btc_del.start_height) as u16;
        let babylon_script_paths = babylon_btcstaking::scripts_utils::BabylonScriptPaths::new(
            &staker_pk,
            &fp_pks,
            &cov_pks,
            params.covenant_quorum as usize,
            staking_time,
        )?;
        let unbonding_path_script = babylon_script_paths.unbonding_path_script;

        // get unbonding tx
        let unbonding_tx: Transaction = deserialize(&btc_del.undelegation_info.unbonding_tx)
            .map_err(|_| {
                ContractError::InvalidBtcTx(btc_del.undelegation_info.unbonding_tx.encode_hex())
            })?;

        // get the staker's signature on the unbonding tx
        let staker_sig = k256::schnorr::Signature::try_from(sig.as_slice())
            .map_err(|e| ContractError::SecP256K1Error(e.to_string()))?;

        // Verify the signature
        babylon_btcstaking::sig_verify::verify_transaction_sig_with_output(
            &unbonding_tx,
            staking_output,
            unbonding_path_script.as_script(),
            &staker_pk,
            &staker_sig,
        )
        .map_err(|e| ContractError::SecP256K1Error(e.to_string()))?;
    }

    // make static analyser happy with unused parameters
    #[cfg(not(feature = "full-validation"))]
    let _ = (params, btc_del, sig);

    Ok(())
}

pub fn verify_slashed_delegation(
    active_delegation: &BtcDelegation,
<<<<<<< HEAD
    slashed_fp_sk_hex: String,
=======
    slashed_fp_sk_hex: &str,
>>>>>>> d53c5f64
) -> Result<(), ContractError> {
    // The following code is marked with `#[cfg(feature = "full-validation")]`
    // so that it is included in the build if the `full-validation` feature is
    // enabled.
    // TODO: fix contract size when full-validation is enabled
    #[cfg(feature = "full-validation")]
    {
        /*
            check if the SK corresponds to a FP PK that the delegation restakes to
        */

        // get the slashed FP's SK
        let slashed_fp_sk = hex::decode(&slashed_fp_sk_hex)
            .map_err(|e| ContractError::SecP256K1Error(e.to_string()))?;
        let slashed_fp_sk = SigningKey::from_bytes(&slashed_fp_sk)
            .map_err(|e| ContractError::SecP256K1Error(e.to_string()))?;

        // calculate the corresponding VerifyingKey
        let slashed_fp_pk = slashed_fp_sk.verifying_key();
        let slashed_fp_pk_hex = hex::encode(slashed_fp_pk.to_bytes());

        // check if the PK corresponds to a FP PK that the delegation restakes to
        if !active_delegation
            .fp_btc_pk_list
            .contains(&slashed_fp_pk_hex)
        {
<<<<<<< HEAD
            return Err(ContractError::FinalityProviderNotRegistered);
=======
            return Err(ContractError::FinalityProviderNotFound(
                slashed_fp_pk_hex.to_string(),
            ));
>>>>>>> d53c5f64
        }
    }

    // make static analyser happy with unused parameters
    #[cfg(not(feature = "full-validation"))]
    let _ = (active_delegation, slashed_fp_sk_hex);

    Ok(())
}<|MERGE_RESOLUTION|>--- conflicted
+++ resolved
@@ -53,17 +53,10 @@
 }
 
 #[cfg(feature = "full-validation")]
-<<<<<<< HEAD
-fn get_pks(
-    staker_pk_hex: String,
-    fp_pk_hex_list: Vec<String>,
-    cov_pk_hex_list: Vec<String>,
-=======
 fn decode_pks(
     staker_pk_hex: &str,
     fp_pk_hex_list: &[String],
     cov_pk_hex_list: &[String],
->>>>>>> d53c5f64
 ) -> Result<(VerifyingKey, Vec<VerifyingKey>, Vec<VerifyingKey>), ContractError> {
     // get staker's public key
     let staker_pk_bytes =
@@ -146,17 +139,10 @@
     // TODO: fix contract size when full-validation is enabled
     #[cfg(feature = "full-validation")]
     {
-<<<<<<< HEAD
-        let (staker_pk, fp_pks, cov_pks) = get_pks(
-            active_delegation.btc_pk_hex.clone(),
-            active_delegation.fp_btc_pk_list.clone(),
-            params.covenant_pks.clone(),
-=======
         let (staker_pk, fp_pks, cov_pks) = decode_pks(
             &active_delegation.btc_pk_hex,
             &active_delegation.fp_btc_pk_list,
             &params.covenant_pks,
->>>>>>> d53c5f64
         )?;
 
         // Check if data provided in request, matches data to which staking tx is
@@ -448,17 +434,10 @@
         */
 
         // get keys
-<<<<<<< HEAD
-        let (staker_pk, fp_pks, cov_pks) = get_pks(
-            btc_del.btc_pk_hex.clone(),
-            btc_del.fp_btc_pk_list.clone(),
-            params.covenant_pks.clone(),
-=======
         let (staker_pk, fp_pks, cov_pks) = decode_pks(
             &btc_del.btc_pk_hex,
             &btc_del.fp_btc_pk_list,
             &params.covenant_pks,
->>>>>>> d53c5f64
         )?;
 
         // get the unbonding path script
@@ -505,11 +484,7 @@
 
 pub fn verify_slashed_delegation(
     active_delegation: &BtcDelegation,
-<<<<<<< HEAD
-    slashed_fp_sk_hex: String,
-=======
     slashed_fp_sk_hex: &str,
->>>>>>> d53c5f64
 ) -> Result<(), ContractError> {
     // The following code is marked with `#[cfg(feature = "full-validation")]`
     // so that it is included in the build if the `full-validation` feature is
@@ -536,13 +511,9 @@
             .fp_btc_pk_list
             .contains(&slashed_fp_pk_hex)
         {
-<<<<<<< HEAD
-            return Err(ContractError::FinalityProviderNotRegistered);
-=======
             return Err(ContractError::FinalityProviderNotFound(
                 slashed_fp_pk_hex.to_string(),
             ));
->>>>>>> d53c5f64
         }
     }
 
