use crate::state::staking::BtcDelegation;
use babylon_apis::btc_staking_api::FinalityProvider;
use cosmwasm_schema::{cw_serde, QueryResponses};
#[cfg(not(target_arch = "wasm32"))]
use {
    crate::state::config::Config, babylon_apis::btc_staking_api::ActiveBtcDelegation,
    cw_controllers::AdminResponse,
};

#[cw_serde]
#[derive(Default)]
pub struct InstantiateMsg {
    pub admin: Option<String>,
}

pub type ExecuteMsg = babylon_apis::btc_staking_api::ExecuteMsg;

#[cw_serde]
#[derive(QueryResponses)]
pub enum QueryMsg {
    /// Returns the current configuration of the btc-staking contract.
    #[returns(Config)]
    Config {},
    /// Returns the current admin of the contract.
    #[returns(AdminResponse)]
    Admin {},
    /// Returns the finality provider by its BTC public key, in hex format
    #[returns(FinalityProvider)]
    FinalityProvider { btc_pk_hex: String },
    /// Returns the list of registered finality providers
    #[returns(FinalityProvidersResponse)]
    FinalityProviders {
        /// BTC public key of the FP to start after, or `None` to start from the beginning
        start_after: Option<String>,
        limit: Option<u32>,
    },
    /// Returns delegation information by its staking tx hash, in hex format.
    #[returns(ActiveBtcDelegation)]
    Delegation { staking_tx_hash_hex: String },
    /// Return the list of delegations
    #[returns(BtcDelegationsResponse)]
    Delegations {
        /// Staking tx hash (in hex format) of the delegation to start after,
        /// or `None` to start from the beginning.
        start_after: Option<String>,
        /// Maximum number of delegations to return.
        limit: Option<u32>,
        /// An optional filter to return only active delegations
        active: Option<bool>,
    },
    /// Returns the list of staking tx hashes (in hex format) corresponding to
    /// delegations, for a given finality provider.
    ///
    /// The hashes are returned in hex format
    //TODO?: Support pagination
    #[returns(DelegationsByFPResponse)]
    DelegationsByFP {
        /// BTC public key of the finality provider, in hex format.
        btc_pk_hex: String,
    },
    /// Returns the finality provider information by its BTC public key, in hex format.
    /// The information includes the aggregated power of the finality provider.
    #[returns(FinalityProviderInfo)]
    FinalityProviderInfo {
        btc_pk_hex: String,
        /// Optional block height at which the power is being aggregated.
        /// If `height` is not provided, the latest aggregated power is returned
        height: Option<u64>,
    },
    /// Returns the list of finality provider infos sorted by their total active sats, in descending order.
    #[returns(FinalityProvidersByTotalActiveSatsResponse)]
    FinalityProvidersByTotalActiveSats {
        /// BTC public key of the FP to start after, or `None` to start from the top
        start_after: Option<FinalityProviderInfo>,
        limit: Option<u32>,
    },
}

#[cw_serde]
pub struct FinalityProvidersResponse {
    pub fps: Vec<FinalityProvider>,
}

#[cw_serde]
pub struct BtcDelegationsResponse {
    pub delegations: Vec<BtcDelegation>,
}

#[cw_serde]
pub struct DelegationsByFPResponse {
    pub hashes: Vec<String>,
}

#[cw_serde]
pub struct FinalityProvidersByTotalActiveSatsResponse {
    pub fps: Vec<FinalityProviderInfo>,
}

#[cw_serde]
pub struct FinalityProviderInfo {
    /// Bitcoin secp256k1 PK of this finality provider.
    /// The PK follows encoding in BIP-340 spec in hex format
    pub btc_pk_hex: String,
    /// Total active sats delegated to this finality provider
    pub total_active_sats: u64,
    /// Whether this finality provider is slashed
    pub slashed: bool,
<<<<<<< HEAD
    /// Height that other info is indexed by
    pub height: u64,
}

#[cw_serde]
pub struct ActivatedHeightResponse {
    pub height: u64,
=======
>>>>>>> c83895db
}<|MERGE_RESOLUTION|>--- conflicted
+++ resolved
@@ -105,14 +105,6 @@
     pub total_active_sats: u64,
     /// Whether this finality provider is slashed
     pub slashed: bool,
-<<<<<<< HEAD
     /// Height that other info is indexed by
     pub height: u64,
-}
-
-#[cw_serde]
-pub struct ActivatedHeightResponse {
-    pub height: u64,
-=======
->>>>>>> c83895db
 }