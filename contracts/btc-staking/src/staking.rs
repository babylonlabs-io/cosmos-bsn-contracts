use bitcoin::absolute::LockTime;
use bitcoin::consensus::deserialize;
use bitcoin::hashes::Hash;
use bitcoin::{Transaction, Txid};
use cosmwasm_std::{DepsMut, Env, Event, MessageInfo, Order, Response, Storage};
use hex::ToHex;

use std::str::FromStr;

use crate::error::ContractError;
use crate::msg::FinalityProviderInfo;
use crate::state::config::{ADMIN, CONFIG, PARAMS};
use crate::state::staking::{
    fps, BtcDelegation, FinalityProviderState, ACTIVATED_HEIGHT, DELEGATIONS, DELEGATION_FPS, FPS,
    FP_DELEGATIONS, FP_SET, TOTAL_POWER,
};
use crate::state::BTC_HEIGHT;
use crate::validation::{
    verify_active_delegation, verify_new_fp, verify_slashed_delegation, verify_undelegation,
};
use babylon_apis::btc_staking_api::{
    ActiveBtcDelegation, FinalityProvider, NewFinalityProvider, SlashedBtcDelegation,
    UnbondedBtcDelegation,
};

use babylon_apis::Validate;
use babylon_bindings::BabylonMsg;

/// handle_btc_staking handles the BTC staking operations
pub fn handle_btc_staking(
    deps: DepsMut,
    env: Env,
    info: &MessageInfo,
    new_fps: &[NewFinalityProvider],
    active_delegations: &[ActiveBtcDelegation],
    slashed_delegations: &[SlashedBtcDelegation],
    unbonded_delegations: &[UnbondedBtcDelegation],
) -> Result<Response<BabylonMsg>, ContractError> {
    let config = CONFIG.load(deps.storage)?;
    if info.sender != config.babylon && !ADMIN.is_admin(deps.as_ref(), &info.sender)? {
        return Err(ContractError::Unauthorized);
    }

    let mut res = Response::new();

    for fp in new_fps {
        handle_new_fp(deps.storage, fp, env.block.height)?;
        // TODO: Add event
    }

    // Process active delegations
    for del in active_delegations {
        handle_active_delegation(deps.storage, env.block.height, del)?;
        // TODO: Add event
    }

    // Process slashed delegations
    for del in slashed_delegations {
        let ev = handle_slashed_delegation(deps.storage, env.block.height, del)?;
        res = res.add_event(ev);
    }

    // Process undelegations
    for undel in unbonded_delegations {
        let ev = handle_undelegation(deps.storage, env.block.height, undel)?;
        res = res.add_event(ev);
    }

    Ok(res)
}

/// handle_bew_fp handles registering a new finality provider
pub fn handle_new_fp(
    storage: &mut dyn Storage,
    new_fp: &NewFinalityProvider,
    height: u64,
) -> Result<(), ContractError> {
    // Avoid overwriting existing finality providers
    if FPS.has(storage, &new_fp.btc_pk_hex) {
        return Err(ContractError::FinalityProviderAlreadyExists(
            new_fp.btc_pk_hex.clone(),
        ));
    }
    // basic validations on the finality provider data
    new_fp.validate()?;

    // verify the finality provider registration request (full or lite)
    verify_new_fp(new_fp)?;

    // get DB object
    let fp = FinalityProvider::from(new_fp);

    // save to DB
    FPS.save(storage, &fp.btc_pk_hex, &fp)?;
    // Set its voting power to zero
    let fp_state = FinalityProviderState::default();
    fps().save(storage, &fp.btc_pk_hex, &fp_state, height)?;

    Ok(())
}

pub fn handle_active_delegation(
    storage: &mut dyn Storage,
    height: u64,
    active_delegation: &ActiveBtcDelegation,
) -> Result<(), ContractError> {
    // TODO: Get params
    // btc_confirmation_depth
    // checkpoint_finalization_timeout
    // minimum_unbonding_time

    let params = PARAMS.load(storage)?;

    // Basic stateless checks
    active_delegation.validate()?;

    // TODO: Ensure all finality providers
    // - are known to Babylon,
    // - at least 1 one of them is a Babylon finality provider,
    // - are not slashed, and
    // - their registered epochs are finalised
    // and then check whether the BTC stake is restaked to FPs of consumers
    // TODO: ensure the BTC delegation does not restake to too many finality providers
    // (pending concrete design)

    // Parse staking tx
    let staking_tx: Transaction = deserialize(&active_delegation.staking_tx)
        .map_err(|_| ContractError::InvalidBtcTx(active_delegation.staking_tx.encode_hex()))?;
    // Check staking time is at most uint16
    match staking_tx.lock_time {
        LockTime::Blocks(b) if b.to_consensus_u32() > u16::MAX as u32 => {
            return Err(ContractError::ErrInvalidLockTime(
                b.to_consensus_u32(),
                u16::MAX as u32,
            ));
        }
        LockTime::Blocks(_) => {}
        LockTime::Seconds(_) => {
            return Err(ContractError::ErrInvalidLockType);
        }
    }
    // Get staking tx hash
    let staking_tx_hash = staking_tx.txid();

    // Check staking tx is not duplicated
    if DELEGATIONS.has(storage, staking_tx_hash.as_ref()) {
        return Err(ContractError::DelegationAlreadyExists(
            staking_tx_hash.to_string(),
        ));
    }

    // verify the active delegation (full or lite)
    verify_active_delegation(&params, active_delegation, &staking_tx)?;

    // All good, construct BTCDelegation and insert BTC delegation
    // NOTE: the BTC delegation does not have voting power yet.
    // It will have voting power only when
    // 1) Its corresponding staking tx is k-deep.
    // 2) It receives a covenant signature.

    // Update delegations by registered finality provider
    let fps = fps();
    let mut registered_fp = false;
    for fp_btc_pk_hex in &active_delegation.fp_btc_pk_list {
        // Skip if finality provider is not registered, as it can belong to another Consumer, or Babylon
        if !FPS.has(storage, fp_btc_pk_hex) {
            continue;
        }

        // Skip slashed FPs
        let fp = FPS.load(storage, fp_btc_pk_hex)?;
        if fp.slashed_height > 0 {
            continue;
        }

        // Update staking tx hash by finality provider map
        let mut fp_delegations = FP_DELEGATIONS
            .may_load(storage, fp_btc_pk_hex)?
            .unwrap_or(vec![]);
        fp_delegations.push(staking_tx_hash.as_byte_array().to_vec());
        FP_DELEGATIONS.save(storage, fp_btc_pk_hex, &fp_delegations)?;

        // Update finality provider by staking tx hash reverse map
        let mut delegation_fps = DELEGATION_FPS
            .may_load(storage, staking_tx_hash.as_ref())?
            .unwrap_or(vec![]);
        delegation_fps.push(fp_btc_pk_hex.clone());
        DELEGATION_FPS.save(storage, staking_tx_hash.as_ref(), &delegation_fps)?;

        // Update aggregated voting power by FP
        fps.update(storage, fp_btc_pk_hex, height, |fp_state| {
            let mut fp_state = fp_state.unwrap_or_default();
            fp_state.power = fp_state.power.saturating_add(active_delegation.total_sat);
            Ok::<_, ContractError>(fp_state)
        })?;

        registered_fp = true;
    }

    if !registered_fp {
        return Err(ContractError::FinalityProviderNotRegistered);
    }
    // Add this BTC delegation
    let delegation = BtcDelegation::from(active_delegation);
    DELEGATIONS.save(storage, staking_tx_hash.as_ref(), &delegation)?;

    // Store activated height, if first delegation
    if ACTIVATED_HEIGHT.may_load(storage)?.is_none() {
        ACTIVATED_HEIGHT.save(storage, &(height + 1))?; // Active from the next block onwards
    }

    // TODO: Emit corresponding events

    Ok(())
}

/// handle_undelegation handles undelegation from an active delegation
fn handle_undelegation(
    storage: &mut dyn Storage,
    height: u64,
    undelegation: &UnbondedBtcDelegation,
) -> Result<Event, ContractError> {
    // Basic stateless checks
    undelegation.validate()?;

    let params = PARAMS.load(storage)?;

    let staking_tx_hash = Txid::from_str(&undelegation.staking_tx_hash)?;
    let mut btc_del = DELEGATIONS.load(storage, staking_tx_hash.as_ref())?;

    // Ensure the BTC delegation is active
    if !btc_del.is_active() {
<<<<<<< HEAD
        return Err(ContractError::DelegationIsNotActive);
    }

    // verify the early unbonded delegation (full or lite)
=======
        return Err(ContractError::DelegationIsNotActive(
            staking_tx_hash.to_string(),
        ));
    }

    // verify the early unbonded delegation (full or lite)
    let params = PARAMS.load(storage)?;
>>>>>>> d53c5f64
    verify_undelegation(&params, &btc_del, &undelegation.unbonding_tx_sig)?;

    // Add the signature to the BTC delegation's undelegation and set back
    btc_undelegate(
        storage,
        &staking_tx_hash,
        &mut btc_del,
        &undelegation.unbonding_tx_sig,
    )?;

    // Discount the voting power from the affected finality providers
    let affected_fps = DELEGATION_FPS.load(storage, staking_tx_hash.as_ref())?;
    let fps = fps();
    for fp in affected_fps {
        fps.update(storage, &fp, height, |fp_state| {
            let mut fp_state =
                fp_state.ok_or(ContractError::FinalityProviderNotFound(fp.clone()))?; // should never happen
            fp_state.power = fp_state.power.saturating_sub(btc_del.total_sat);
            Ok::<_, ContractError>(fp_state)
        })?;
    }
    // Record event that the BTC delegation becomes unbonded
    let unbonding_event = Event::new("btc_undelegation")
        .add_attribute("staking_tx_hash", staking_tx_hash.to_string())
        .add_attribute("height", height.to_string());

    Ok(unbonding_event)
}

/// handle_slashed_delegation handles undelegation due to slashing from an active delegation
///
fn handle_slashed_delegation(
    storage: &mut dyn Storage,
    height: u64,
    delegation: &SlashedBtcDelegation,
) -> Result<Event, ContractError> {
    // Basic stateless checks
    delegation.validate()?;

    let staking_tx_hash = Txid::from_str(&delegation.staking_tx_hash)?;
    let mut btc_del = DELEGATIONS.load(storage, staking_tx_hash.as_ref())?;

    // Ensure the BTC delegation is active
    if !btc_del.is_active() {
<<<<<<< HEAD
        return Err(ContractError::DelegationIsNotActive);
=======
        return Err(ContractError::DelegationIsNotActive(
            staking_tx_hash.to_string(),
        ));
>>>>>>> d53c5f64
    }

    // verify the slashed delegation (full or lite)
    let recovered_fp_sk_hex = delegation.recovered_fp_btc_sk.clone();
<<<<<<< HEAD
    verify_slashed_delegation(&btc_del, recovered_fp_sk_hex)?;
=======
    verify_slashed_delegation(&btc_del, &recovered_fp_sk_hex)?;
>>>>>>> d53c5f64

    // Discount the voting power from the affected finality providers
    let affected_fps = DELEGATION_FPS.load(storage, staking_tx_hash.as_ref())?;
    let fps = fps();
    for fp in affected_fps {
        fps.update(storage, &fp, height, |fp_state| {
            let mut fp_state =
                fp_state.ok_or(ContractError::FinalityProviderNotFound(fp.clone()))?; // should never happen
            fp_state.power = fp_state.power.saturating_sub(btc_del.total_sat);
            Ok::<_, ContractError>(fp_state)
        })?;
    }

    // Mark the delegation as slashed
    btc_del.slashed = true;
    DELEGATIONS.save(storage, staking_tx_hash.as_ref(), &btc_del)?;

    // Record event that the BTC delegation becomes unbonded due to slashing at this height
    let slashing_event = Event::new("btc_undelegation_slashed")
        .add_attribute("staking_tx_hash", staking_tx_hash.to_string())
        .add_attribute("height", height.to_string());

    Ok(slashing_event)
}

/// btc_undelegate adds the signature of the unbonding tx signed by the staker to the given BTC
/// delegation
fn btc_undelegate(
    storage: &mut dyn Storage,
    staking_tx_hash: &Txid,
    btc_del: &mut BtcDelegation,
    unbonding_tx_sig: &[u8],
) -> Result<(), ContractError> {
    btc_del.undelegation_info.delegator_unbonding_sig = unbonding_tx_sig.to_vec();

    // Set BTC delegation back to KV store
    DELEGATIONS.save(storage, staking_tx_hash.as_ref(), btc_del)?;

    // TODO? Notify subscriber about this unbonded BTC delegation
    //  - Who are subscribers in this context?
    //  - How to notify them? Emit event?

    // TODO? Record event that the BTC delegation becomes unbonded at this height

    Ok(())
}

/// `compute_active_finality_providers` sorts all finality providers, counts the total voting
/// power of top finality providers, and records them in the contract state
pub fn compute_active_finality_providers(
    storage: &mut dyn Storage,
    env: Env,
    max_active_fps: usize,
) -> Result<(), ContractError> {
    // Sort finality providers by power
    let (finality_providers, running_total): (_, Vec<_>) = fps()
        .idx
        .power
        .range(storage, None, None, Order::Descending)
        .take(max_active_fps)
        .scan(0u64, |acc, item| {
            let (pk_hex, fp_state) = item.ok()?; // Error ends the iteration

            let fp_info = FinalityProviderInfo {
                btc_pk_hex: pk_hex,
                power: fp_state.power,
            };
            *acc += fp_state.power;
            Some((fp_info, *acc))
        })
        .filter(|(fp, _)| {
            // Filter out FPs with no voting power
            fp.power > 0
        })
        .unzip();

    // TODO: Online FPs verification
    // TODO: Filter out slashed / offline / jailed FPs
    // Save the new set of active finality providers
    // TODO: Purge old (height - finality depth) FP_SET entries to avoid bloating the storage
    FP_SET.save(storage, env.block.height, &finality_providers)?;
    // Save the total voting power of the top n finality providers
    let total_power = running_total.last().copied().unwrap_or_default();
    TOTAL_POWER.save(storage, &total_power)?;

    Ok(())
}

/// `slash_finality_provider` slashes a finality provider with the given PK.
/// A slashed finality provider will not have voting power
pub(crate) fn slash_finality_provider(
    store: &mut dyn Storage,
    env: Env,
    fp_btc_pk_hex: &str,
    height: u64,
) -> Result<(), ContractError> {
    // Ensure finality provider exists
    let mut fp = FPS.load(store, fp_btc_pk_hex)?;

    // Check if the finality provider is already slashed
    if fp.slashed_height > 0 {
        return Err(ContractError::FinalityProviderAlreadySlashed(
            fp_btc_pk_hex.to_string(),
        ));
    }
    // Set the finality provider as slashed
    fp.slashed_height = height;

    // Set BTC slashing height (if available from the store)
    // FIXME: Turn this into a hard error
    // return fmt.Errorf("failed to get current BTC tip")
    let btc_height = BTC_HEIGHT.may_load(store, height)?.unwrap_or_default();
    fp.slashed_btc_height = btc_height;

    // Record slashed event. The next `BeginBlock` will consume this event for updating the active
    // FP set.
    // We simply set the FP voting power to zero from the next *processing* height (See NOTE in
    // `handle_finality_signature`)
    fps().update(store, fp_btc_pk_hex, env.block.height + 1, |fp| {
        let mut fp = fp.unwrap_or_default();
        fp.power = 0;
        Ok::<_, ContractError>(fp)
    })?;

    // Save the finality provider back
    FPS.save(store, fp_btc_pk_hex, &fp)?;

    Ok(())
}

#[cfg(test)]
pub(crate) mod tests {
    use super::*;

    use cosmwasm_std::testing::{message_info, mock_dependencies, mock_env};

    use crate::contract::tests::{
        create_new_finality_provider, create_new_fp_sk, get_active_btc_delegation,
        get_btc_del_unbonding_sig, get_derived_btc_delegation, get_params, CREATOR, INIT_ADMIN,
    };
    use crate::contract::{execute, instantiate};
    use crate::msg::{ExecuteMsg, InstantiateMsg};
    use crate::queries;
    use crate::state::staking::BtcUndelegationInfo;

    // Compute staking tx hash of a delegation
    pub(crate) fn staking_tx_hash(del: &BtcDelegation) -> Txid {
        let staking_tx: Transaction = deserialize(&del.staking_tx).unwrap();
        staking_tx.txid()
    }

    #[test]
    fn test_add_fp_unauthorized() {
        let mut deps = mock_dependencies();
        let info = message_info(&deps.api.addr_make(CREATOR), &[]);
        let init_admin = deps.api.addr_make(INIT_ADMIN);

        instantiate(
            deps.as_mut(),
            mock_env(),
            info.clone(),
            InstantiateMsg {
                params: None,
                admin: Some(init_admin.to_string()), // Admin provided
            },
        )
        .unwrap();

        let new_fp = create_new_finality_provider(1);

        let msg = ExecuteMsg::BtcStaking {
            new_fp: vec![new_fp.clone()],
            active_del: vec![],
            slashed_del: vec![],
            unbonded_del: vec![],
        };

        // Only the Creator or Admin can call this
        let other_info = message_info(&deps.api.addr_make("other"), &[]);
        let err = execute(deps.as_mut(), mock_env(), other_info, msg.clone()).unwrap_err();
        assert_eq!(err, ContractError::Unauthorized);
    }

    #[test]
    fn test_add_fp_admin() {
        let mut deps = mock_dependencies();
        let info = message_info(&deps.api.addr_make(CREATOR), &[]);
        let init_admin = deps.api.addr_make(INIT_ADMIN);

        instantiate(
            deps.as_mut(),
            mock_env(),
            info.clone(),
            InstantiateMsg {
                params: None,
                admin: Some(init_admin.to_string()), // Admin provided
            },
        )
        .unwrap();

        let admin_info = message_info(&init_admin, &[]); // Mock info for the admin
        let new_fp = create_new_finality_provider(1);

        let msg = ExecuteMsg::BtcStaking {
            new_fp: vec![new_fp.clone()],
            active_del: vec![],
            slashed_del: vec![],
            unbonded_del: vec![],
        };

        // Use admin_info to execute the message
        let res = execute(deps.as_mut(), mock_env(), admin_info.clone(), msg.clone()).unwrap();
        assert_eq!(0, res.messages.len());

        // Check the finality provider has been stored
        let query_res =
            queries::finality_provider(deps.as_ref(), new_fp.btc_pk_hex.clone()).unwrap();
        // get DB object
        let fp = FinalityProvider::from(&new_fp);
        assert_eq!(query_res, fp);

        // Trying to add the same fp again fails
        let err = execute(deps.as_mut(), mock_env(), admin_info, msg).unwrap_err();
        assert_eq!(
            err,
            ContractError::FinalityProviderAlreadyExists(new_fp.btc_pk_hex.clone())
        );
    }

    #[test]
    fn active_delegation_happy_path() {
        let mut deps = mock_dependencies();
        let info = message_info(&deps.api.addr_make(CREATOR), &[]);

        instantiate(
            deps.as_mut(),
            mock_env(),
            info.clone(),
            InstantiateMsg {
                params: None,
                admin: None,
            },
        )
        .unwrap();

        let params = get_params();
        PARAMS.save(deps.as_mut().storage, &params).unwrap();

        // Build valid active delegation
        let active_delegation = get_active_btc_delegation();

        // Register one FP first
        let mut new_fp = create_new_finality_provider(1);
        new_fp
            .btc_pk_hex
            .clone_from(&active_delegation.fp_btc_pk_list[0]);

        // Check that the finality provider has no power yet
        let res = queries::finality_provider_info(deps.as_ref(), new_fp.btc_pk_hex.clone(), None)
            .unwrap();
        assert_eq!(res.power, 0);

        let msg = ExecuteMsg::BtcStaking {
            new_fp: vec![new_fp.clone()],
            active_del: vec![],
            slashed_del: vec![],
            unbonded_del: vec![],
        };

        execute(deps.as_mut(), mock_env(), info.clone(), msg).unwrap();

        // Now add the active delegation
        let msg = ExecuteMsg::BtcStaking {
            new_fp: vec![],
            active_del: vec![active_delegation.clone()],
            slashed_del: vec![],
            unbonded_del: vec![],
        };

        let res = execute(deps.as_mut(), mock_env(), info.clone(), msg).unwrap();
        assert_eq!(0, res.messages.len());

        // Check the active delegation is being stored
        let delegation = BtcDelegation::from(&active_delegation);
        let staking_tx_hash_hex = staking_tx_hash(&delegation).to_string();
        let query_res = queries::delegation(deps.as_ref(), staking_tx_hash_hex).unwrap();
        assert_eq!(query_res, delegation);

        // Check that the finality provider power has been updated
        let fp = queries::finality_provider_info(deps.as_ref(), new_fp.btc_pk_hex.clone(), None)
            .unwrap();
        assert_eq!(fp.power, active_delegation.total_sat);
    }

    #[test]
    fn undelegation_works() {
        let mut deps = mock_dependencies();
        let info = message_info(&deps.api.addr_make(CREATOR), &[]);

        instantiate(
            deps.as_mut(),
            mock_env(),
            info.clone(),
            InstantiateMsg {
                params: None,
                admin: None,
            },
        )
        .unwrap();

        let params = get_params();
        PARAMS.save(deps.as_mut().storage, &params).unwrap();

        // Register one FP first
        let new_fp = create_new_finality_provider(1);

        // Build valid active delegation
        let active_delegation = get_derived_btc_delegation(1, &[1]);

        let msg = ExecuteMsg::BtcStaking {
            new_fp: vec![new_fp.clone()],
            active_del: vec![active_delegation.clone()],
            slashed_del: vec![],
            unbonded_del: vec![],
        };

        let res = execute(deps.as_mut(), mock_env(), info.clone(), msg).unwrap();
        assert_eq!(0, res.messages.len());

        // Check the delegation is active (it has no unbonding or slashing tx signature)
        let active_delegation_undelegation = active_delegation.undelegation_info.clone();
        // Compute the staking tx hash
        let delegation = BtcDelegation::from(&active_delegation);
        let staking_tx_hash_hex = staking_tx_hash(&delegation).to_string();

        let btc_del = queries::delegation(deps.as_ref(), staking_tx_hash_hex.clone()).unwrap();
        let btc_undelegation = btc_del.undelegation_info;
        assert_eq!(
            btc_undelegation,
            BtcUndelegationInfo {
                unbonding_tx: active_delegation_undelegation.unbonding_tx.to_vec(),
                slashing_tx: active_delegation_undelegation.slashing_tx.to_vec(),
                delegator_unbonding_sig: vec![],
                delegator_slashing_sig: active_delegation_undelegation
                    .delegator_slashing_sig
                    .to_vec(),
                covenant_unbonding_sig_list: vec![],
                covenant_slashing_sigs: vec![],
            }
        );

        let unbonding_sig = get_btc_del_unbonding_sig(1, &[1]);

        // Now send the undelegation message
        let undelegation = UnbondedBtcDelegation {
            staking_tx_hash: staking_tx_hash_hex.clone(),
            unbonding_tx_sig: unbonding_sig.to_bytes().into(),
        };

        let msg = ExecuteMsg::BtcStaking {
            new_fp: vec![],
            active_del: vec![],
            slashed_del: vec![],
            unbonded_del: vec![undelegation.clone()],
        };

        let res = execute(deps.as_mut(), mock_env(), info.clone(), msg).unwrap();
        assert_eq!(0, res.messages.len());

        // Check the delegation is not active any more (updated with the unbonding tx signature)
        let active_delegation_undelegation = active_delegation.undelegation_info;
        let btc_del = queries::delegation(deps.as_ref(), staking_tx_hash_hex).unwrap();
        let btc_undelegation = btc_del.undelegation_info;
        assert_eq!(
            btc_undelegation,
            BtcUndelegationInfo {
                unbonding_tx: active_delegation_undelegation.unbonding_tx.into(),
                slashing_tx: active_delegation_undelegation.slashing_tx.into(),
                delegator_unbonding_sig: unbonding_sig.to_bytes().into(),
                delegator_slashing_sig: active_delegation_undelegation
                    .delegator_slashing_sig
                    .into(),
                covenant_unbonding_sig_list: vec![],
                covenant_slashing_sigs: vec![],
            }
        );

        // Check the finality provider power has been updated
        let fp = queries::finality_provider_info(deps.as_ref(), new_fp.btc_pk_hex.clone(), None)
            .unwrap();
        assert_eq!(fp.power, 0);
    }

    #[test]
    fn slashed_delegation_works() {
        let mut deps = mock_dependencies();
        let info = message_info(&deps.api.addr_make(CREATOR), &[]);

        instantiate(
            deps.as_mut(),
            mock_env(),
            info.clone(),
            InstantiateMsg {
                params: None,
                admin: None,
            },
        )
        .unwrap();

        let params = get_params();
        PARAMS.save(deps.as_mut().storage, &params).unwrap();

        // Register one FP first
        let new_fp = create_new_finality_provider(1);

        // Build valid active delegation
        let active_delegation = get_derived_btc_delegation(1, &[1]);

        let msg = ExecuteMsg::BtcStaking {
            new_fp: vec![new_fp.clone()],
            active_del: vec![active_delegation.clone()],
            slashed_del: vec![],
            unbonded_del: vec![],
        };

        let res = execute(deps.as_mut(), mock_env(), info.clone(), msg).unwrap();
        assert_eq!(0, res.messages.len());

        // Check the delegation is active (it has no unbonding sig or is slashed)
        // Compute the staking tx hash
        let delegation = BtcDelegation::from(&active_delegation);
        let staking_tx_hash_hex = staking_tx_hash(&delegation).to_string();
        // Query the delegation
        let btc_del = queries::delegation(deps.as_ref(), staking_tx_hash_hex.clone()).unwrap();
        assert!(&btc_del.undelegation_info.delegator_unbonding_sig.is_empty());
        assert!(!btc_del.slashed);

        // Check the finality provider has power
        let fp = queries::finality_provider_info(deps.as_ref(), new_fp.btc_pk_hex.clone(), None)
            .unwrap();
        assert_eq!(fp.power, btc_del.total_sat);

        // Now send the slashed delegation message
        let fp_sk = create_new_fp_sk(1);
        let fp_sk_hex = hex::encode(fp_sk.to_bytes());
        let slashed = SlashedBtcDelegation {
            staking_tx_hash: staking_tx_hash_hex.clone(),
            recovered_fp_btc_sk: fp_sk_hex,
        };

        let msg = ExecuteMsg::BtcStaking {
            new_fp: vec![],
            active_del: vec![],
            unbonded_del: vec![],
            slashed_del: vec![slashed.clone()],
        };

        let res = execute(deps.as_mut(), mock_env(), info.clone(), msg).unwrap();
        assert_eq!(0, res.messages.len());
        // Check events
        assert_eq!(res.events.len(), 1);
        assert_eq!(res.events[0].ty.as_str(), "btc_undelegation_slashed");
        assert_eq!(res.events[0].attributes.len(), 2);
        assert_eq!(res.events[0].attributes[0].key.as_str(), "staking_tx_hash");
        assert_eq!(
            res.events[0].attributes[0].value.as_str(),
            staking_tx_hash_hex
        );
        assert_eq!(res.events[0].attributes[1].key.as_str(), "height");

        // Check the delegation is not active any more (slashed)
        let btc_del = queries::delegation(deps.as_ref(), staking_tx_hash_hex).unwrap();
        assert!(btc_del.slashed);
        // Check the unbonding sig is still empty
        assert!(btc_del.undelegation_info.delegator_unbonding_sig.is_empty());

        // Check the finality provider power has been zeroed (it has only this delegation that was
        // slashed)
        let fp = queries::finality_provider_info(deps.as_ref(), new_fp.btc_pk_hex.clone(), None)
            .unwrap();
        assert_eq!(fp.power, 0);
    }
}<|MERGE_RESOLUTION|>--- conflicted
+++ resolved
@@ -230,12 +230,6 @@
 
     // Ensure the BTC delegation is active
     if !btc_del.is_active() {
-<<<<<<< HEAD
-        return Err(ContractError::DelegationIsNotActive);
-    }
-
-    // verify the early unbonded delegation (full or lite)
-=======
         return Err(ContractError::DelegationIsNotActive(
             staking_tx_hash.to_string(),
         ));
@@ -243,7 +237,6 @@
 
     // verify the early unbonded delegation (full or lite)
     let params = PARAMS.load(storage)?;
->>>>>>> d53c5f64
     verify_undelegation(&params, &btc_del, &undelegation.unbonding_tx_sig)?;
 
     // Add the signature to the BTC delegation's undelegation and set back
@@ -288,22 +281,14 @@
 
     // Ensure the BTC delegation is active
     if !btc_del.is_active() {
-<<<<<<< HEAD
-        return Err(ContractError::DelegationIsNotActive);
-=======
         return Err(ContractError::DelegationIsNotActive(
             staking_tx_hash.to_string(),
         ));
->>>>>>> d53c5f64
     }
 
     // verify the slashed delegation (full or lite)
     let recovered_fp_sk_hex = delegation.recovered_fp_btc_sk.clone();
-<<<<<<< HEAD
-    verify_slashed_delegation(&btc_del, recovered_fp_sk_hex)?;
-=======
     verify_slashed_delegation(&btc_del, &recovered_fp_sk_hex)?;
->>>>>>> d53c5f64
 
     // Discount the voting power from the affected finality providers
     let affected_fps = DELEGATION_FPS.load(storage, staking_tx_hash.as_ref())?;
