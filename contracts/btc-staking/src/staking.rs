--- conflicted
+++ resolved
@@ -718,7 +718,6 @@
 
 /// get_btc_tip_height queries the BTC light client for the latest BTC tip height
 fn get_btc_tip_height(deps: &DepsMut) -> Result<u32, ContractError> {
-<<<<<<< HEAD
     // Get the BTC light client address from config
     let btc_light_client_addr = CONFIG.load(deps.storage)?.btc_light_client;
 
@@ -727,15 +726,6 @@
     let tip: BtcHeaderResponse = deps
         .querier
         .query_wasm_smart(btc_light_client_addr, &query_msg)?;
-=======
-    // Get the BTC tip from the babylon contract through a raw query
-    let babylon_addr = CONFIG.load(deps.storage)?.babylon;
-
-    // Query the Babylon contract
-    // TODO: use a raw query for performance / efficiency (#41)
-    let query_msg = BabylonQueryMsg::BtcTipHeader {};
-    let tip: BtcHeaderResponse = deps.querier.query_wasm_smart(babylon_addr, &query_msg)?;
->>>>>>> 6560f7fc
 
     Ok(tip.height)
 }
