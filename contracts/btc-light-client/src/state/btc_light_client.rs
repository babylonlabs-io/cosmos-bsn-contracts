--- conflicted
+++ resolved
@@ -225,22 +225,14 @@
         processed_headers.push(new_header_info);
     }
 
-<<<<<<< HEAD
-=======
     // We need to initialize the base header (immutable) ahead of the subsequent headers
     // processing as `verify_headers` assumes the base header must already exist.
     set_base_header(storage, &base_header)?;
 
->>>>>>> 9b77309c
     // verify subsequent headers
     let new_headers = &processed_headers[1..];
     verify_headers(storage, &chain_params, &base_header, new_headers)?;
 
-<<<<<<< HEAD
-    // Store base header (immutable), full chain and tip.
-    set_base_header(storage, &base_header)?;
-=======
->>>>>>> 9b77309c
     insert_headers(storage, &processed_headers)?;
     let tip = processed_headers
         .last()
