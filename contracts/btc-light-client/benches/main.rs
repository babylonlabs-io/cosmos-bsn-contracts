--- conflicted
+++ resolved
@@ -3,7 +3,7 @@
 //! the workspace root.
 //! Then running `cargo bench` will validate we can properly call into that generated Wasm.
 
-use btc_light_client::state::test_utils::get_btc_initial_header;
+use btc_light_client::state::test_utils::get_btc_base_header;
 use criterion::{criterion_group, criterion_main, Criterion, PlottingBackend};
 
 use std::time::Duration;
@@ -17,11 +17,7 @@
 use cosmwasm_vm::Instance;
 
 use babylon_bindings::BabylonMsg;
-<<<<<<< HEAD
 use babylon_test_utils::get_btc_lc_mainchain_resp;
-=======
-use babylon_test_utils::{btc_base_header, get_btc_lc_mainchain_resp};
->>>>>>> d68b836e
 use btc_light_client::msg::btc_header::BtcHeader;
 use btc_light_client::msg::contract::{ExecuteMsg, InstantiateMsg};
 
@@ -54,11 +50,7 @@
         network: btc_light_client::BitcoinNetwork::Regtest,
         btc_confirmation_depth: 10,
         checkpoint_finalization_timeout: 2,
-<<<<<<< HEAD
-        initial_header: get_btc_initial_header(),
-=======
-        base_header: Some(btc_base_header()),
->>>>>>> d68b836e
+        base_header: get_btc_base_header(),
     };
     let info = mock_info(CREATOR, &[]);
     let res: Response = instantiate(&mut deps, mock_env(), info, msg).unwrap();
