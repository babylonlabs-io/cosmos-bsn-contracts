--- conflicted
+++ resolved
@@ -27,19 +27,6 @@
     /// Consumer description
     pub consumer_description: Option<String>,
     pub denom: String,
-<<<<<<< HEAD
     /// IBC packet timeout in days
     pub ibc_packet_timeout_days: u64,
-}
-
-impl Config {
-    /// Returns the address of BTC light client contract, return an error if not found.
-    pub fn btc_light_client_addr(&self) -> Result<String, ContractError> {
-        self.btc_light_client
-            .as_ref()
-            .map(|(addr, _)| addr.to_string())
-            .ok_or(ContractError::BtcLightClientNotSet {})
-    }
-=======
->>>>>>> f1b43df6
 }