--- conflicted
+++ resolved
@@ -1,22 +1,15 @@
 use crate::error::ContractError;
 use crate::state::config::CONFIG;
-<<<<<<< HEAD
 use babylon_apis::btc_staking_api::{
     ActiveBtcDelegation, NewFinalityProvider, SlashedBtcDelegation, UnbondedBtcDelegation,
 };
 use babylon_apis::finality_api::Evidence;
 use babylon_proto::babylon::{
-    btclightclient::v1::BtcHeaderInfo,
     btcstaking::v1::BtcStakingIbcPacket,
     zoneconcierge::v1::{
         inbound_packet::Packet as InboundPacketType, outbound_packet::Packet as OutboundPacketType,
-        BsnBaseBtcHeaderIbcPacket, BsnSlashingIbcPacket, BtcHeaders, BtcTimestamp, InboundPacket,
-        OutboundPacket,
+        BsnSlashingIbcPacket, BtcHeaders, BtcTimestamp, InboundPacket, OutboundPacket,
     },
-=======
-use babylon_proto::babylon::zoneconcierge::v1::{
-    outbound_packet::Packet as OutboundPacketType, BtcHeaders, BtcTimestamp, OutboundPacket,
->>>>>>> f1b43df6
 };
 use cosmwasm_std::{
     to_json_binary, Binary, DepsMut, Env, Event, Ibc3ChannelOpenResponse, IbcBasicResponse,
