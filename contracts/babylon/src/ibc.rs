--- conflicted
+++ resolved
@@ -337,28 +337,8 @@
 
     fn setup() -> OwnedDeps<MockStorage, MockApi, MockQuerier> {
         let mut deps = mock_dependencies();
-<<<<<<< HEAD
         let mut msg = InstantiateMsg::new_test();
         msg.ics20_channel_id.replace("channel-1".to_string());
-=======
-        let msg = InstantiateMsg {
-            network: babylon_bitcoin::Network::Regtest,
-            babylon_tag: "01020304".to_string(),
-            btc_confirmation_depth: 10,
-            checkpoint_finalization_timeout: 100,
-            notify_cosmos_zone: false,
-            btc_light_client_code_id: None,
-            btc_light_client_msg: None,
-            btc_staking_code_id: None,
-            btc_staking_msg: None,
-            btc_finality_code_id: None,
-            btc_finality_msg: None,
-            admin: None,
-            consumer_name: None,
-            consumer_description: None,
-            ics20_channel_id: Some("channel-1".to_string()),
-        };
->>>>>>> 3a4a600d
         let info = message_info(&deps.api.addr_make(CREATOR), &[]);
         let res = instantiate(deps.as_mut(), mock_env(), info, msg).unwrap();
         assert_eq!(0, res.messages.len());
