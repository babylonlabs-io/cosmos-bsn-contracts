--- conflicted
+++ resolved
@@ -94,18 +94,12 @@
     fn instantiate_light_client_msg_works() {
         let initial_headers = babylon_test_utils::initial_headers();
         let params = btc_light_client::msg::InstantiateMsg {
-<<<<<<< HEAD
-            network: babylon_bitcoin::chain_params::Network::Testnet,
+            network: babylon_bitcoin::Network::Testnet,
             btc_confirmation_depth: 1,
             checkpoint_finalization_timeout: 1,
             headers: btc_headers_from_info(&initial_headers).unwrap(),
             first_work: initial_headers[0].work.to_vec().into(),
             first_height: initial_headers[0].height,
-=======
-            network: babylon_bitcoin::Network::Testnet,
-            btc_confirmation_depth: 6,
-            checkpoint_finalization_timeout: 100,
->>>>>>> 3a4a600d
         };
         let suite = SuiteBuilder::new()
             .with_light_client_msg(&to_json_string(&params).unwrap())
