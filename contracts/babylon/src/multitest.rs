--- conflicted
+++ resolved
@@ -51,7 +51,7 @@
 mod instantiation {
     use super::*;
     use crate::state::config::Config;
-    use btc_light_client::state::test_utils::get_btc_initial_header;
+    use btc_light_client::state::test_utils::get_btc_base_header;
     use cosmwasm_std::to_json_string;
 
     fn contract_should_be_instantiated(config: Config) {
@@ -84,11 +84,7 @@
             network: btc_light_client::BitcoinNetwork::Regtest,
             btc_confirmation_depth: 1,
             checkpoint_finalization_timeout: 1,
-<<<<<<< HEAD
-            initial_header: get_btc_initial_header(),
-=======
-            base_header: babylon_test_utils::get_btc_base_header(),
->>>>>>> d68b836e
+            base_header: get_btc_base_header(),
         };
         let suite = SuiteBuilder::new()
             .with_light_client_msg(&to_json_string(&params).unwrap())
