--- conflicted
+++ resolved
@@ -272,20 +272,6 @@
     msg: ExecuteMsg,
 ) -> Result<Response<BabylonMsg>, ContractError> {
     match msg {
-<<<<<<< HEAD
-=======
-        ExecuteMsg::BtcHeaders {
-            headers: btc_headers,
-        } => {
-            if btc_light_client::is_initialized(deps.storage) {
-                btc_light_client::handle_btc_headers_from_user(deps.storage, &btc_headers)?;
-            } else {
-                btc_light_client::init_from_user(deps.storage, &btc_headers)?;
-            }
-            // TODO: Add events (#124)
-            Ok(Response::new())
-        }
->>>>>>> 6560f7fc
         ExecuteMsg::Slashing { evidence } => {
             // This is an internal routing message from the `btc_finality` contract
             let cfg = CONFIG.load(deps.storage)?;
