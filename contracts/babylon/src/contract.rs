--- conflicted
+++ resolved
@@ -427,12 +427,8 @@
 #[cfg(test)]
 mod tests {
     use super::*;
-<<<<<<< HEAD
     use crate::msg::RewardInfo;
-=======
-    use crate::msg::contract::RewardInfo;
     use babylon_test_utils::migration::MigrationTester;
->>>>>>> 93ca4252
     use bitcoin::block::Header as BlockHeader;
     use btc_light_client::msg::InstantiateMsg as BtcLightClientInstantiateMsg;
     use cosmwasm_std::testing::{message_info, mock_dependencies, mock_env};
