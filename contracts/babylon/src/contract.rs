use crate::error::ContractError;
<<<<<<< HEAD
use crate::ibc::{ibc_packet, packet_timeout, IBC_CHANNEL, IBC_TRANSFER};
=======
use crate::ibc::{ibc_packet, IBC_TRANSFER_CHANNEL, IBC_ZC_CHANNEL};
>>>>>>> 536ff416
use crate::msg::contract::{ContractMsg, ExecuteMsg, InstantiateMsg, QueryMsg};
use crate::queries;
use crate::state::config::{Config, CONFIG, DEFAULT_IBC_PACKET_TIMEOUT_DAYS};
use crate::state::consumer_header_chain::CONSUMER_HEIGHT_LAST;
use babylon_apis::{btc_staking_api, finality_api, to_bech32_addr, to_module_canonical_addr};
use cosmwasm_std::{
    to_json_binary, Addr, Binary, Deps, DepsMut, Empty, Env, MessageInfo, QueryResponse, Reply,
    Response, SubMsg, SubMsgResponse, WasmMsg,
};
use cw2::set_contract_version;
use cw_utils::{must_pay, ParseReplyError};
use serde_json;

pub const CONTRACT_NAME: &str = env!("CARGO_PKG_NAME");
pub const CONTRACT_VERSION: &str = env!("CARGO_PKG_VERSION");

const REPLY_ID_INSTANTIATE_LIGHT_CLIENT: u64 = 2;
const REPLY_ID_INSTANTIATE_STAKING: u64 = 3;
const REPLY_ID_INSTANTIATE_FINALITY: u64 = 4;

/// When we instantiate the Babylon contract, it will optionally instantiate a BTC light client
/// contract first – if its code id is provided – followed by BTC staking and finality contracts
/// if their code ids are provided.
pub fn instantiate(
    deps: DepsMut,
    _env: Env,
    _info: MessageInfo,
    msg: InstantiateMsg,
) -> Result<Response, ContractError> {
    msg.validate()?;

    // Initialize config with None values for consumer fields
    let denom = deps.querier.query_bonded_denom()?;
    let mut cfg = Config {
        network: msg.network,
        babylon_tag: msg.babylon_tag_to_bytes()?,
        btc_confirmation_depth: msg.btc_confirmation_depth,
        checkpoint_finalization_timeout: msg.checkpoint_finalization_timeout,
        notify_cosmos_zone: msg.notify_cosmos_zone,
        btc_light_client: None, // Will be set in `reply` if `btc_light_client_code_id` is provided
        btc_staking: None,      // Will be set in `reply` if `btc_staking_code_id` is provided
        btc_finality: None,     // Will be set in `reply` if `btc_finality_code_id` is provided
        consumer_name: None,
        consumer_description: None,
        denom,
        ibc_packet_timeout_days: msg
            .ibc_packet_timeout_days
            .unwrap_or(DEFAULT_IBC_PACKET_TIMEOUT_DAYS),
    };

    let mut res = Response::new().add_attribute("action", "instantiate");

    // instantiate btc light client contract first
    // It has to be before btc staking and finality contracts which depend on it
    if let Some(btc_light_client_code_id) = msg.btc_light_client_code_id {
        let init_msg = msg
            .btc_light_client_msg
            .ok_or(ContractError::MissingBtcLightClientInitMsg)?;
        let init_msg = WasmMsg::Instantiate {
            admin: msg.admin.clone(),
            code_id: btc_light_client_code_id,
            msg: init_msg,
            funds: vec![],
            label: "BTC Light Client".into(),
        };
        let init_msg = SubMsg::reply_on_success(init_msg, REPLY_ID_INSTANTIATE_LIGHT_CLIENT);
        res = res.add_submessage(init_msg);
    }

    if let Some(btc_staking_code_id) = msg.btc_staking_code_id {
        // Update config with consumer information
        cfg.consumer_name = msg.consumer_name;
        cfg.consumer_description = msg.consumer_description;

        // Instantiate BTC staking contract
        let init_msg = WasmMsg::Instantiate {
            admin: msg.admin.clone(),
            code_id: btc_staking_code_id,
            msg: msg.btc_staking_msg.unwrap_or(Binary::from(b"{}")),
            funds: vec![],
            label: "BTC Staking".into(),
        };
        let init_msg = SubMsg::reply_on_success(init_msg, REPLY_ID_INSTANTIATE_STAKING);

        // Test code sets a channel, so that we can better approximate IBC in test code
        #[cfg(any(test, all(feature = "library", not(target_arch = "wasm32"))))]
        {
            IBC_ZC_CHANNEL.save(deps.storage, &"channel-123".to_string())?;
        }
        res = res.add_submessage(init_msg);
    }

    if let Some(btc_finality_code_id) = msg.btc_finality_code_id {
        // Instantiate BTC finality contract
        let init_msg = WasmMsg::Instantiate {
            admin: msg.admin,
            code_id: btc_finality_code_id,
            msg: msg.btc_finality_msg.unwrap_or(Binary::from(b"{}")),
            funds: vec![],
            label: "BTC Finality".into(),
        };
        let init_msg = SubMsg::reply_on_success(init_msg, REPLY_ID_INSTANTIATE_FINALITY);

        res = res.add_submessage(init_msg);
    }

    // Save the config after potentially updating it
    CONFIG.save(deps.storage, &cfg)?;

    // Save the IBC transfer info
    IBC_TRANSFER_CHANNEL.save(deps.storage, &msg.ics20_channel_id)?;

    // Initialize the last Consumer height to 0 to avoid not found error
    CONSUMER_HEIGHT_LAST.save(deps.storage, &0)?;
    // Mock the last Consumer height for multi-test
    #[cfg(any(test, all(feature = "library", not(target_arch = "wasm32"))))]
    {
        let last_consumer_height = 100;
        CONSUMER_HEIGHT_LAST.save(deps.storage, &last_consumer_height)?;
    }

    set_contract_version(deps.storage, CONTRACT_NAME, CONTRACT_VERSION)?;
    Ok(res)
}

pub fn reply(deps: DepsMut, _env: Env, reply: Reply) -> Result<Response, ContractError> {
    let response = || {
        reply
            .result
            .into_result()
            .expect("TODO: why it's okay to not handle error here")
    };

    match reply.id {
        REPLY_ID_INSTANTIATE_LIGHT_CLIENT => reply_init_callback_light_client(deps, response()),
        REPLY_ID_INSTANTIATE_STAKING => reply_init_callback_staking(deps, response()),
        REPLY_ID_INSTANTIATE_FINALITY => reply_init_callback_finality(deps, response()),
        _ => Err(ContractError::InvalidReplyId(reply.id)),
    }
}

/// Tries to get contract address from events in reply
fn reply_init_get_contract_address(reply: &SubMsgResponse) -> Result<Addr, ContractError> {
    for event in &reply.events {
        if event.ty == "instantiate" {
            for attr in &event.attributes {
                if attr.key == "_contract_address" {
                    return Ok(Addr::unchecked(attr.value.clone()));
                }
            }
        }
    }
    Err(ContractError::ParseReply(ParseReplyError::ParseFailure(
        "Cannot parse contract address".to_string(),
    )))
}

/// Store BTC light client address
fn reply_init_callback_light_client(
    deps: DepsMut,
    reply: SubMsgResponse,
) -> Result<Response, ContractError> {
    // Try to get contract address from events in reply
    let addr = reply_init_get_contract_address(&reply)?;

    CONFIG.update(deps.storage, |mut cfg| {
        cfg.btc_light_client = Some(addr);
        Ok::<_, ContractError>(cfg)
    })?;

    Ok(Response::new())
}

/// Store BTC staking address
fn reply_init_callback_staking(
    deps: DepsMut,
    reply: SubMsgResponse,
) -> Result<Response, ContractError> {
    // Try to get contract address from events in reply
    let addr = reply_init_get_contract_address(&reply)?;
    CONFIG.update(deps.storage, |mut cfg| {
        cfg.btc_staking = Some(addr);
        Ok::<_, ContractError>(cfg)
    })?;
    Ok(Response::new())
}

/// Store BTC finality address
fn reply_init_callback_finality(
    deps: DepsMut,
    reply: SubMsgResponse,
) -> Result<Response, ContractError> {
    // Try to get contract address from events in reply
    let finality_addr = reply_init_get_contract_address(&reply)?;
    CONFIG.update(deps.storage, |mut cfg| {
        cfg.btc_finality = Some(finality_addr.clone());
        Ok::<_, ContractError>(cfg)
    })?;
    // Set the BTC finality contract address to the BTC staking contract
    let cfg = CONFIG.load(deps.storage)?;
    let msg = btc_staking_api::ExecuteMsg::UpdateContractAddresses {
        btc_light_client: cfg
            .btc_light_client
            .ok_or(ContractError::BtcLightClientNotSet {})?
            .to_string(),
        finality: cfg
            .btc_finality
            .ok_or(ContractError::BtcFinalityNotSet {})?
            .to_string(),
    };
    let staking_addr = cfg.btc_staking.ok_or(ContractError::BtcStakingNotSet {})?;
    let wasm_msg_1 = WasmMsg::Execute {
        contract_addr: staking_addr.to_string(),
        msg: to_json_binary(&msg)?,
        funds: vec![],
    };

    // Set the BTC staking contract address to the BTC finality contract
    let msg = finality_api::ExecuteMsg::UpdateStaking {
        staking: staking_addr.to_string(),
    };
    let wasm_msg_2 = WasmMsg::Execute {
        contract_addr: finality_addr.to_string(),
        msg: to_json_binary(&msg)?,
        funds: vec![],
    };
    Ok(Response::new()
        .add_message(wasm_msg_1)
        .add_message(wasm_msg_2))
}

pub fn query(deps: Deps, _env: Env, msg: QueryMsg) -> Result<QueryResponse, ContractError> {
    match msg {
        QueryMsg::Config {} => Ok(to_json_binary(&queries::config(deps)?)?),
        QueryMsg::BabylonBaseEpoch {} => Ok(to_json_binary(&queries::babylon_base_epoch(deps)?)?),
        QueryMsg::BabylonLastEpoch {} => Ok(to_json_binary(&queries::babylon_last_epoch(deps)?)?),
        QueryMsg::BabylonEpoch { epoch_number } => Ok(to_json_binary(&queries::babylon_epoch(
            deps,
            epoch_number,
        )?)?),
        QueryMsg::BabylonCheckpoint { epoch_number } => Ok(to_json_binary(
            &queries::babylon_checkpoint(deps, epoch_number)?,
        )?),
        QueryMsg::LastConsumerHeader {} => {
            Ok(to_json_binary(&queries::last_consumer_header(deps)?)?)
        }
        QueryMsg::LastConsumerHeight {} => {
            Ok(to_json_binary(&queries::last_consumer_height(deps)?)?)
        }
        QueryMsg::ConsumerHeader { height } => {
            Ok(to_json_binary(&queries::consumer_header(deps, height)?)?)
        }
        QueryMsg::TransferInfo {} => Ok(to_json_binary(&queries::transfer_info(deps)?)?),
    }
}

/// this is a no-op just to test how this integrates with wasmd
pub fn migrate(_deps: DepsMut, _env: Env, _msg: Empty) -> Result<Response, ContractError> {
    Ok(Response::default())
}

pub fn execute(
    deps: DepsMut,
    env: Env,
    info: MessageInfo,
    msg: ExecuteMsg,
) -> Result<Response, ContractError> {
    match msg {
        ExecuteMsg::Slashing { evidence } => {
            // This is an internal routing message from the `btc_finality` contract
            let cfg = CONFIG.load(deps.storage)?;
            // Check sender
            let btc_finality = cfg
                .btc_finality
                .ok_or(ContractError::BtcFinalityNotSet {})?;
            if info.sender != btc_finality {
                return Err(ContractError::Unauthorized {});
            }
            // Send to the staking contract for processing
            let mut res = Response::new();
            let btc_staking = cfg.btc_staking.ok_or(ContractError::BtcStakingNotSet {})?;
            // Slashes this finality provider, i.e., sets its slashing height to the block height
            // and its power to zero
            let msg = btc_staking_api::ExecuteMsg::Slash {
                fp_btc_pk_hex: hex::encode(evidence.fp_btc_pk.clone()),
            };
            let wasm_msg = WasmMsg::Execute {
                contract_addr: btc_staking.to_string(),
                msg: to_json_binary(&msg)?,
                funds: vec![],
            };
            res = res.add_message(wasm_msg);

            // Send over IBC to the Provider (Babylon)
            let channel_id = IBC_ZC_CHANNEL.load(deps.storage)?;
            let ibc_msg = ibc_packet::slashing_msg(&deps.as_ref(), &env, &channel_id, &evidence)?;
            // Send packet only if we are IBC enabled
            // TODO: send in test code when multi-test can handle it
            #[cfg(not(any(test, feature = "library")))]
            {
                res = res.add_message(ibc_msg);
            }
            #[cfg(any(test, feature = "library"))]
            {
                let _ = ibc_msg;
            }

            // TODO: Add events (#124)
            Ok(res)
        }
        ExecuteMsg::DistributeRewards { fp_distribution } => {
            // Check that the sender is the finality contract
            let cfg = CONFIG.load(deps.storage)?;
            let finality_addr = cfg
                .btc_finality
                .ok_or(ContractError::BtcFinalityNotSet {})?;
            if info.sender != finality_addr {
                return Err(ContractError::Unauthorized {});
            }

            // Check that the funds are there
            let funds_sent_total = must_pay(&info, &cfg.denom)?;

            // Calculate total rewards to send
            let total_rewards = fp_distribution
                .iter()
                .map(|reward_info| reward_info.reward)
                .sum();

            // Check that the total rewards  to distribute match the funds sent
            if funds_sent_total != total_rewards {
                return Err(ContractError::InvalidRewards(
                    total_rewards,
                    funds_sent_total,
                ));
            }

            // Get the ICS20 transfer channel ID
            let channel_id = IBC_TRANSFER.load(deps.storage)?;

            // Create memo with distribution information as JSON
            let memo = serde_json::json!({
                "fp_distribution": fp_distribution
            })
            .to_string();

            // Define destination address
            let rcpt_addr = to_bech32_addr("bbn", &to_module_canonical_addr("zoneconcierge"))?;

            // Create ICS20 transfer message
            let transfer_msg = cosmwasm_std::IbcMsg::Transfer {
                channel_id,
                to_address: rcpt_addr.into(),
                amount: cosmwasm_std::Coin {
                    denom: cfg.denom.clone(),
                    amount: funds_sent_total,
                },
                timeout: packet_timeout(&env),
                memo: Some(memo),
            };

            let mut response = Response::new()
                .add_attribute("action", "distribute_rewards")
                .add_attribute("total_rewards", total_rewards.to_string())
                .add_attribute("fp_count", fp_distribution.len().to_string());

            // Send IBC transfer message
            response = response.add_message(transfer_msg);

            Ok(response)
        }
    }
}

#[cfg(test)]
mod tests {

    use super::*;
    use crate::msg::contract::RewardInfo;
    use bitcoin::block::Header as BlockHeader;
    use btc_light_client::msg::InstantiateMsg as BtcLightClientInstantiateMsg;

    use cosmwasm_std::Uint128;

    use cosmwasm_std::testing::message_info;
    use cosmwasm_std::testing::{mock_dependencies, mock_env};

    const CREATOR: &str = "creator";

    #[test]
    fn test_deserialize_btc_header() {
        // https://babylon.explorers.guru/transaction/8CEC6D605A39378F560C2134ABC931AE7DED0D055A6655B82CC5A31D5DA0BE26
        let btc_header_hex = "00400720b2559c9eb13821d6df53ffab9ddf3a645c559f030cac050000000000000000001ff22ffaa13c41df6aebc4b9b09faf328748c3a45772b6a4c4da319119fd5be3b53a1964817606174cc4c4b0";
        let btc_header_bytes = hex::decode(btc_header_hex).unwrap();
        let _btc_header: BlockHeader = bitcoin::consensus::deserialize(&btc_header_bytes).unwrap();
    }

    #[test]
    fn instantiate_works() {
        let mut deps = mock_dependencies();
        let msg = InstantiateMsg::new_test();
        let info = message_info(&deps.api.addr_make(CREATOR), &[]);
        let res = instantiate(deps.as_mut(), mock_env(), info, msg).unwrap();
        assert_eq!(0, res.messages.len());
    }

    #[test]
    fn instantiate_light_client_works() {
        let mut deps = mock_dependencies();
        let mut msg = InstantiateMsg::new_test();

        msg.btc_light_client_code_id.replace(1);

        let btc_light_client_msg = BtcLightClientInstantiateMsg {
            network: btc_light_client::BitcoinNetwork::Regtest,
            btc_confirmation_depth: msg.btc_confirmation_depth,
            checkpoint_finalization_timeout: msg.checkpoint_finalization_timeout,
            admin: None,
        };

        msg.btc_light_client_msg
            .replace(to_json_binary(&btc_light_client_msg).unwrap());

        let info = message_info(&deps.api.addr_make(CREATOR), &[]);
        let res = instantiate(deps.as_mut(), mock_env(), info, msg.clone()).unwrap();
        assert_eq!(1, res.messages.len());
        assert_eq!(REPLY_ID_INSTANTIATE_LIGHT_CLIENT, res.messages[0].id);
        assert_eq!(
            res.messages[0].msg,
            WasmMsg::Instantiate {
                admin: None,
                code_id: 1,
                msg: to_json_binary(&btc_light_client_msg).unwrap(),
                funds: vec![],
                label: "BTC Light Client".into(),
            }
            .into()
        );
    }

    #[test]
    fn instantiate_light_client_params_works() {
        let mut deps = mock_dependencies();
        let params = r#"{"network":"testnet","btc_confirmation_depth":6,"checkpoint_finalization_timeout":100}"#;
        let mut msg = InstantiateMsg::new_test();
        msg.btc_light_client_code_id.replace(1);
        msg.btc_light_client_msg
            .replace(Binary::from(params.as_bytes()));
        let info = message_info(&deps.api.addr_make(CREATOR), &[]);
        let res = instantiate(deps.as_mut(), mock_env(), info, msg).unwrap();
        assert_eq!(1, res.messages.len());
        assert_eq!(REPLY_ID_INSTANTIATE_LIGHT_CLIENT, res.messages[0].id);
        assert_eq!(
            res.messages[0].msg,
            WasmMsg::Instantiate {
                admin: None,
                code_id: 1,
                msg: Binary::from(params.as_bytes()),
                funds: vec![],
                label: "BTC Light Client".into(),
            }
            .into()
        );
    }

    #[test]
    fn instantiate_finality_works() {
        let mut deps = mock_dependencies();
        let mut msg = InstantiateMsg::new_test();
        msg.btc_finality_code_id.replace(2);
        let info = message_info(&deps.api.addr_make(CREATOR), &[]);
        let res = instantiate(deps.as_mut(), mock_env(), info, msg).unwrap();
        assert_eq!(1, res.messages.len());
        assert_eq!(REPLY_ID_INSTANTIATE_FINALITY, res.messages[0].id);
        assert_eq!(
            res.messages[0].msg,
            WasmMsg::Instantiate {
                admin: None,
                code_id: 2,
                msg: Binary::from(b"{}"),
                funds: vec![],
                label: "BTC Finality".into(),
            }
            .into()
        );
    }

    #[test]
    fn instantiate_finality_params_works() {
        let mut deps = mock_dependencies();
        let params = r#"{"params": {"epoch_length": 10}}"#;
        let mut msg = InstantiateMsg::new_test();
        msg.btc_finality_code_id.replace(2);
        msg.btc_finality_msg
            .replace(Binary::from(params.as_bytes()));
        let info = message_info(&deps.api.addr_make(CREATOR), &[]);
        let res = instantiate(deps.as_mut(), mock_env(), info, msg).unwrap();
        assert_eq!(1, res.messages.len());
        assert_eq!(REPLY_ID_INSTANTIATE_FINALITY, res.messages[0].id);
        assert_eq!(
            res.messages[0].msg,
            WasmMsg::Instantiate {
                admin: None,
                code_id: 2,
                msg: Binary::from(params.as_bytes()),
                funds: vec![],
                label: "BTC Finality".into(),
            }
            .into()
        );
    }

    #[test]
    fn test_distribute_rewards_unauthorized() {
        let mut deps = mock_dependencies();

        // Set up config with finality contract address
        let finality_addr = deps.api.addr_make("finality_contract");
        let cfg = Config {
            network: btc_light_client::BitcoinNetwork::Regtest,
            babylon_tag: vec![1, 2, 3, 4],
            btc_confirmation_depth: 1,
            checkpoint_finalization_timeout: 1,
            notify_cosmos_zone: false,
            btc_light_client: None,
            btc_staking: None,
            btc_finality: Some(finality_addr.clone()),
            consumer_name: None,
            consumer_description: None,
            denom: "stake".to_string(),
        };
        CONFIG.save(&mut deps.storage, &cfg).unwrap();

        // Try to call with wrong sender
        let wrong_sender = deps.api.addr_make("wrong_sender");
        let fp_distribution = vec![RewardInfo {
            fp_pubkey_hex: "fp1".to_string(),
            reward: Uint128::new(1000),
        }];

        let msg = ExecuteMsg::DistributeRewards { fp_distribution };
        let info = message_info(&wrong_sender, &[]);

        let err = execute(deps.as_mut(), mock_env(), info, msg).unwrap_err();
        match err {
            ContractError::Unauthorized {} => {}
            _ => panic!("Expected Unauthorized error"),
        }
    }

    #[test]
    fn test_distribute_rewards_invalid_amount() {
        let mut deps = mock_dependencies();

        // Set up config with finality contract address
        let finality_addr = deps.api.addr_make("finality_contract");
        let cfg = Config {
            network: btc_light_client::BitcoinNetwork::Regtest,
            babylon_tag: vec![1, 2, 3, 4],
            btc_confirmation_depth: 1,
            checkpoint_finalization_timeout: 1,
            notify_cosmos_zone: false,
            btc_light_client: None,
            btc_staking: None,
            btc_finality: Some(finality_addr.clone()),
            consumer_name: None,
            consumer_description: None,
            denom: "stake".to_string(),
        };
        CONFIG.save(&mut deps.storage, &cfg).unwrap();

        // Set up IBC transfer channel
        IBC_TRANSFER
            .save(&mut deps.storage, &"channel-0".to_string())
            .unwrap();

        // Test with no funds sent
        let fp_distribution = vec![RewardInfo {
            fp_pubkey_hex: "fp1".to_string(),
            reward: Uint128::new(1000),
        }];

        let funds = vec![];
        let msg = ExecuteMsg::DistributeRewards { fp_distribution };
        let info = message_info(&finality_addr, &funds);

        let err = execute(deps.as_mut(), mock_env(), info, msg).unwrap_err();
        match err {
            ContractError::Payment(payment_err) => {
                assert!(matches!(
                    payment_err,
                    cw_utils::PaymentError::NoFunds { .. }
                ));
            }
            _ => panic!("Expected Payment error, got: {:?}", err),
        }

        // Test with wrong amount sent
        let fp_distribution = vec![
            RewardInfo {
                fp_pubkey_hex: "fp1".to_string(),
                reward: Uint128::new(1000),
            },
            RewardInfo {
                fp_pubkey_hex: "fp2".to_string(),
                reward: Uint128::new(2000),
            },
        ];

        // Send 1500 instead of 3000
        let funds = vec![cosmwasm_std::coin(1500, "stake")];
        let msg = ExecuteMsg::DistributeRewards { fp_distribution };
        let info = message_info(&finality_addr, &funds);

        let err = execute(deps.as_mut(), mock_env(), info, msg).unwrap_err();
        match err {
            ContractError::InvalidRewards(expected, sent) => {
                assert_eq!(expected, Uint128::new(3000));
                assert_eq!(sent, Uint128::new(1500));
            }
            _ => panic!("Expected InvalidRewards, got: {:?}", err),
        }
    }
}<|MERGE_RESOLUTION|>--- conflicted
+++ resolved
@@ -1,9 +1,6 @@
 use crate::error::ContractError;
-<<<<<<< HEAD
-use crate::ibc::{ibc_packet, packet_timeout, IBC_CHANNEL, IBC_TRANSFER};
-=======
+use crate::ibc::ibc_packet::get_ibc_packet_timeout;
 use crate::ibc::{ibc_packet, IBC_TRANSFER_CHANNEL, IBC_ZC_CHANNEL};
->>>>>>> 536ff416
 use crate::msg::contract::{ContractMsg, ExecuteMsg, InstantiateMsg, QueryMsg};
 use crate::queries;
 use crate::state::config::{Config, CONFIG, DEFAULT_IBC_PACKET_TIMEOUT_DAYS};
@@ -342,7 +339,7 @@
             }
 
             // Get the ICS20 transfer channel ID
-            let channel_id = IBC_TRANSFER.load(deps.storage)?;
+            let channel_id = IBC_TRANSFER_CHANNEL.load(deps.storage)?;
 
             // Create memo with distribution information as JSON
             let memo = serde_json::json!({
@@ -361,7 +358,7 @@
                     denom: cfg.denom.clone(),
                     amount: funds_sent_total,
                 },
-                timeout: packet_timeout(&env),
+                timeout: get_ibc_packet_timeout(&env, &deps.as_ref())?,
                 memo: Some(memo),
             };
 
@@ -534,6 +531,7 @@
             consumer_name: None,
             consumer_description: None,
             denom: "stake".to_string(),
+            ibc_packet_timeout_days: 1,
         };
         CONFIG.save(&mut deps.storage, &cfg).unwrap();
 
@@ -572,11 +570,12 @@
             consumer_name: None,
             consumer_description: None,
             denom: "stake".to_string(),
+            ibc_packet_timeout_days: 1,
         };
         CONFIG.save(&mut deps.storage, &cfg).unwrap();
 
         // Set up IBC transfer channel
-        IBC_TRANSFER
+        IBC_TRANSFER_CHANNEL
             .save(&mut deps.storage, &"channel-0".to_string())
             .unwrap();
 
