--- conflicted
+++ resolved
@@ -334,13 +334,9 @@
 #[cfg(test)]
 mod tests {
     use super::*;
-<<<<<<< HEAD
-=======
-    use babylon_test_utils::get_btc_base_header;
->>>>>>> d68b836e
     use bitcoin::block::Header as BlockHeader;
     use btc_light_client::msg::InstantiateMsg as BtcLightClientInstantiateMsg;
-    use btc_light_client::state::test_utils::get_btc_initial_header;
+    use btc_light_client::state::test_utils::get_btc_base_header;
     use cosmwasm_std::testing::message_info;
     use cosmwasm_std::testing::{mock_dependencies, mock_env};
 
