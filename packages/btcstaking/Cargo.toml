--- conflicted
+++ resolved
@@ -10,11 +10,8 @@
 hex          = { workspace = true }
 sha2         = { workspace = true }
 k256         = { workspace = true }
-<<<<<<< HEAD
 thiserror    = { workspace = true }
-=======
 eots         = { path = "../eots" }
->>>>>>> a4705193
 
 [dev-dependencies]
 test-utils    = { path = "../test-utils" }
